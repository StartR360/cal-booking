# ********** INDEX **********
#
# - LICENSE (DEPRECATED)
# - DATABASE
# - SHARED
#   - NEXTAUTH
# - E-MAIL SETTINGS
# - ORGANIZATIONS

# - LICENSE (DEPRECATED) ************************************************************************************
# https://github.com/calcom/cal.com/blob/main/LICENSE
#
# Summary of terms:
# - The codebase has to stay open source, whether it was modified or not
# - You can not repackage or sell the codebase
# - Acquire a commercial license to remove these terms by visiting: cal.com/sales
#

# To enable enterprise-only features please add your environment variable to the .env file then make your way to /auth/setup to select your license and follow instructions.

CALCOM_LICENSE_KEY=
# Signature token for the Cal.com License API (used for self-hosted integrations)
# We will give you a token when we provide you with a license key this ensure you and only you can communicate with the Cal.com License API for your license key
CAL_SIGNATURE_TOKEN=
# The route to the Cal.com License API
CALCOM_PRIVATE_API_ROUTE="https://goblin.cal.com"
# ***********************************************************************************************************

# - DATABASE ************************************************************************************************
DATABASE_URL="postgresql://postgres:@localhost:5450/calendso"
# Needed to run migrations while using a connection pooler like PgBouncer
# Use the same one as DATABASE_URL if you're not using a connection pooler
DATABASE_DIRECT_URL="postgresql://postgres:@localhost:5450/calendso"
INSIGHTS_DATABASE_URL=

# Uncomment to enable a dedicated connection pool for Prisma using Prisma Data Proxy
# Cold boots will be faster and you'll be able to scale your DB independently of your app.
# @see https://www.prisma.io/docs/data-platform/data-proxy/use-data-proxy
# PRISMA_GENERATE_DATAPROXY=true
PRISMA_GENERATE_DATAPROXY=

# ***********************************************************************************************************

# - SHARED **************************************************************************************************
# Set this to http://app.cal.local:3000 if you want to enable organizations, and
# check variable ORGANIZATIONS_ENABLED at the bottom of this file
NEXT_PUBLIC_WEBAPP_URL='http://localhost:3000'
# Change to 'http://localhost:3001' if running the website simultaneously
NEXT_PUBLIC_WEBSITE_URL='http://localhost:3000'
NEXT_PUBLIC_CONSOLE_URL='http://localhost:3004'
NEXT_PUBLIC_EMBED_LIB_URL='http://localhost:3000/embed/embed.js'

# To enable SAML login, set both these variables
# @see https://github.com/calcom/cal.com/tree/main/packages/features/ee#setting-up-saml-login
# SAML_DATABASE_URL="postgresql://postgres:@localhost:5450/cal-saml"
SAML_DATABASE_URL=
# SAML_ADMINS='pro@example.com'
SAML_ADMINS=
# NEXT_PUBLIC_HOSTED_CAL_FEATURES=1
NEXT_PUBLIC_HOSTED_CAL_FEATURES=
# For additional security set to a random secret and use that value as the client_secret during the OAuth 2.0 flow.
SAML_CLIENT_SECRET_VERIFIER=

# If you use Heroku to deploy Postgres (or use self-signed certs for Postgres) then uncomment the follow line.
# @see https://devcenter.heroku.com/articles/connecting-heroku-postgres#connecting-in-node-js
# PGSSLMODE='no-verify'
PGSSLMODE=

# Define which hostnames are expected for the app to work on
ALLOWED_HOSTNAMES='"cal.com","cal.dev","cal-staging.com","cal.community","cal.local:3000","localhost:3000"'
#  Reserved orgs subdomains for our own usage
RESERVED_SUBDOMAINS='"app","auth","docs","design","console","go","status","api","saml","www","matrix","developer","cal","my","team","support","security","blog","learn","admin"'

#   - NEXTAUTH
# @see: https://github.com/calendso/calendso/issues/263
# @see: https://next-auth.js.org/configuration/options#nextauth_url
# Required for Vercel hosting - set NEXTAUTH_URL to equal your NEXT_PUBLIC_WEBAPP_URL
NEXTAUTH_URL='http://localhost:3000'
# @see: https://next-auth.js.org/configuration/options#nextauth_secret
# You can use: `openssl rand -base64 32` to generate one
NEXTAUTH_SECRET=
# Used for cross-domain cookie authentication
NEXTAUTH_COOKIE_DOMAIN=

# Set this to '1' if you don't want Cal to collect anonymous usage
CALCOM_TELEMETRY_DISABLED=

# ApiKey for cronjobs
CRON_API_KEY='0cc0e6c35519bba620c9360cfe3e68d0'

# Whether to automatically keep app metadata in the database in sync with the metadata/config files. When disabled, the
# sync runs in a reporting-only dry-run mode.
CRON_ENABLE_APP_SYNC=false

# Application Key for symmetric encryption and decryption
# must be 32 bytes for AES256 encryption algorithm
# You can use: `openssl rand -base64 32` to generate one
CALENDSO_ENCRYPTION_KEY=

# Intercom Config
NEXT_PUBLIC_INTERCOM_APP_ID=

# Secret to enable Intercom Identity Verification
INTERCOM_SECRET=

# Posthog Config
NEXT_PUBLIC_POSTHOG_KEY=

NEXT_PUBLIC_POSTHOG_HOST=

# plain.com config

PLAIN_API_KEY=
PLAIN_API_URL=https://api.plain.com/v1
PLAIN_HMAC_SECRET_KEY=
NEXT_PUBLIC_PLAIN_CHAT_ID=
PLAIN_CHAT_HMAC_SECRET_KEY=
NEXT_PUBLIC_PLAIN_CHAT_EXCLUDED_PATHS=


# Dub Config
DUB_API_KEY=
NEXT_PUBLIC_DUB_PROGRAM_ID=

# Zendesk Config
NEXT_PUBLIC_ZENDESK_KEY=

# Help Scout Config
NEXT_PUBLIC_HELPSCOUT_KEY=

# Fresh Chat Config
NEXT_PUBLIC_FRESHCHAT_TOKEN=
NEXT_PUBLIC_FRESHCHAT_HOST=

# Google OAuth credentials
# To enable Login with Google you need to:
# 1. Set `GOOGLE_API_CREDENTIALS` below
# 2. Set `GOOGLE_LOGIN_ENABLED` to `true`
# When self-hosting please ensure you configure the Google integration as an Internal app so no one else can login to your instance
# @see https://support.google.com/cloud/answer/6158849#public-and-internal&zippy=%2Cpublic-and-internal-applications
GOOGLE_LOGIN_ENABLED=false

#   - GOOGLE CALENDAR/MEET/LOGIN
# Needed to enable Google Calendar integration and Login with Google
# @see https://github.com/calcom/cal.com#obtaining-the-google-api-credentials
GOOGLE_API_CREDENTIALS=
# Token to verify incoming webhooks from Google Calendar
GOOGLE_WEBHOOK_TOKEN=
# Optional URL to override for tunelling webhooks. Defaults to NEXT_PUBLIC_WEBAPP_URL.
GOOGLE_WEBHOOK_URL=

# Inbox to send user feedback
SEND_FEEDBACK_EMAIL=

# Sendgrid
# Used for email reminders in workflows and internal sync services
SENDGRID_API_KEY=
SENDGRID_EMAIL=
NEXT_PUBLIC_SENDGRID_SENDER_NAME=

# Sentry
SENTRY_ORG=
SENTRY_PROJECT=
SENTRY_AUTH_TOKEN=
# Used for capturing exceptions and logging messages
NEXT_PUBLIC_SENTRY_DSN=
SENTRY_DEBUG=
SENTRY_MAX_SPANS=
SENTRY_SAMPLE_RATE=
SENTRY_TRACES_SAMPLE_RATE=
SENTRY_REPLAYS_SESSION_SAMPLE_RATE=
SENTRY_REPLAYS_ON_ERROR_SAMPLE_RATE=

# Formbricks Experience Management Integration
NEXT_PUBLIC_FORMBRICKS_HOST_URL=https://app.formbricks.com
NEXT_PUBLIC_FORMBRICKS_ENVIRONMENT_ID=
FORMBRICKS_FEEDBACK_SURVEY_ID=

# AvatarAPI
# Used to pre-fill avatar during signup
AVATARAPI_USERNAME=
AVATARAPI_PASSWORD=

# Twilio
# Used to send SMS reminders in workflows
TWILIO_SID=
TWILIO_TOKEN=
TWILIO_MESSAGING_SID=
TWILIO_PHONE_NUMBER=
TWILIO_WHATSAPP_PHONE_NUMBER=
# For NEXT_PUBLIC_SENDER_ID only letters, numbers and spaces are allowed (max. 11 characters)
NEXT_PUBLIC_SENDER_ID=
TWILIO_VERIFY_SID=
TWILIO_OPT_OUT_ENABLED=

# Set it to "1" if you need to run E2E tests locally.
NEXT_PUBLIC_IS_E2E=

# Used for internal billing system
NEXT_PUBLIC_STRIPE_PRO_PLAN_PRICE=
NEXT_PUBLIC_STRIPE_PREMIUM_PLAN_PRICE=
NEXT_PUBLIC_IS_PREMIUM_NEW_PLAN=0
NEXT_PUBLIC_STRIPE_PREMIUM_NEW_PLAN_PRICE=
STRIPE_TEAM_MONTHLY_PRICE_ID=
NEXT_PUBLIC_STRIPE_CREDITS_PRICE_ID=
STRIPE_TEAM_PRODUCT_ID=
# It is a price ID in the product with id STRIPE_ORG_PRODUCT_ID
STRIPE_ORG_MONTHLY_PRICE_ID=
STRIPE_ORG_PRODUCT_ID=

STRIPE_WEBHOOK_SECRET=
STRIPE_WEBHOOK_SECRET_APPS=
STRIPE_PRIVATE_KEY=
STRIPE_CLIENT_ID=

# Use for internal Public API Keys and optional
API_KEY_PREFIX=cal_
# ***********************************************************************************************************

# - E-MAIL SETTINGS *****************************************************************************************
# Cal uses nodemailer (@see https://nodemailer.com/about/) to provide email sending. As such we are trying to
# allow access to the nodemailer transports from the .env file. E-mail templates are accessible within lib/emails/
# Configures the global From: header whilst sending emails.
EMAIL_FROM='notifications@yourselfhostedcal.com'
EMAIL_FROM_NAME='Cal.com'

# Configure SMTP settings (@see https://nodemailer.com/smtp/).
# Configuration to receive emails locally (mailhog)
EMAIL_SERVER_HOST='localhost'
EMAIL_SERVER_PORT=1025

# Note: The below configuration for Office 365 has been verified to work.
# EMAIL_SERVER_HOST='smtp.office365.com'
# EMAIL_SERVER_PORT=587
# EMAIL_SERVER_USER='<office365_emailAddress>'
# Keep in mind that if you have 2FA enabled, you will need to provision an App Password.
# EMAIL_SERVER_PASSWORD='<office365_password>'

# The following configuration for Gmail has been verified to work.
# EMAIL_SERVER_HOST='smtp.gmail.com'
# EMAIL_SERVER_PORT=465
# EMAIL_SERVER_USER='<gmail_emailAddress>'
## You will need to provision an App Password.
## @see https://support.google.com/accounts/answer/185833
# EMAIL_SERVER_PASSWORD='<gmail_app_password>'

# Used for E2E for email testing
# Set it to "1" if you need to email checks in E2E tests locally
# Make sure to run mailhog container manually or with `yarn dx`
E2E_TEST_MAILHOG_ENABLED=

# Resend
# Send transactional email using resend
# RESEND_API_KEY=

# **********************************************************************************************************

# Cloudflare Turnstile
NEXT_PUBLIC_CLOUDFLARE_SITEKEY=
NEXT_PUBLIC_CLOUDFLARE_USE_TURNSTILE_IN_BOOKER=
CLOUDFLARE_TURNSTILE_SECRET=

# Set the following value to true if you wish to enable Team Impersonation
NEXT_PUBLIC_TEAM_IMPERSONATION=false

# Close.com internal CRM
CLOSECOM_CLIENT_ID=
CLOSECOM_CLIENT_SECRET=

# Sendgrid internal sync service
SENDGRID_SYNC_API_KEY=

# Change your Brand
NEXT_PUBLIC_APP_NAME="Cal.com"
NEXT_PUBLIC_SUPPORT_MAIL_ADDRESS="help@cal.com"
NEXT_PUBLIC_COMPANY_NAME="Cal.com, Inc."
# Set this to true in to disable new signups
# NEXT_PUBLIC_DISABLE_SIGNUP=true
NEXT_PUBLIC_DISABLE_SIGNUP=

# Set this to 'non-strict' to enable CSP for support pages. 'strict' isn't supported yet. Also, check the README for details.
# Content Security Policy
CSP_POLICY=

# Vercel Edge Config
EDGE_CONFIG=

NEXT_PUBLIC_MINUTES_TO_BOOK=5               # Minutes
NEXT_PUBLIC_BOOKER_NUMBER_OF_DAYS_TO_LOAD=0 # Override the booker to only load X number of days worth of data

# Control time intervals on a user's Schedule availability
NEXT_PUBLIC_AVAILABILITY_SCHEDULE_INTERVAL=

# - ORGANIZATIONS *******************************************************************************************
# Enable Organizations non-prod domain setup, works in combination with organizations feature flag
# This is mainly needed locally, because for orgs to work a full domain name needs to point
# to the app, i.e. app.cal.local instead of using localhost, which is very disruptive
#
# This variable should only be set to 1 or true if you are in a non-prod environment and you want to
# use organizations
ORGANIZATIONS_ENABLED=
NEXT_PUBLIC_ORGANIZATIONS_MIN_SELF_SERVE_SEATS=30
NEXT_PUBLIC_ORGANIZATIONS_SELF_SERVE_PRICE_NEW=37 # $37.00 per seat

# This variable should only be set to 1 or true if you want to autolink external provider sign-ups with
# existing organizations based on email domain address
ORGANIZATIONS_AUTOLINK=

# Vercel Config to create subdomains for organizations
# Get it from https://vercel.com/<TEAM_OR_USER_NAME>/<PROJECT_SLUG>/settings
PROJECT_ID_VERCEL=
# Get it from: https://vercel.com/teams/<TEAM_SLUG>/settings
TEAM_ID_VERCEL=
# Get it from: https://vercel.com/account/tokens
AUTH_BEARER_TOKEN_VERCEL=
# Add the main domain that you want to use for testing vercel domain management for organizations. This is necessary because WEBAPP_URL of local isn't a valid public domain
# Would create org1.example.com for an org with slug org1
# LOCAL_TESTING_DOMAIN_VERCEL="example.com"

## Set it to 1 if you use cloudflare to manage your DNS and would like us to manage the DNS for you for organizations
# CLOUDFLARE_DNS=1
## Get it from: https://dash.cloudflare.com/profile/api-tokens. Select Edit Zone template and choose a zone(your domain)
# AUTH_BEARER_TOKEN_CLOUDFLARE=
## Zone ID can be found in the Overview tab of your domain in Cloudflare
# CLOUDFLARE_ZONE_ID=
## It should usually work with the default value. This is the DNS CNAME record content to point to Vercel domain
# CLOUDFLARE_VERCEL_CNAME=cname.vercel-dns.com

#   - APPLE CALENDAR
# Used for E2E tests on Apple Calendar
E2E_TEST_APPLE_CALENDAR_EMAIL=""
E2E_TEST_APPLE_CALENDAR_PASSWORD=""

# - CALCOM QA ACCOUNT
# Used for E2E tests on Cal.com that require 3rd party integrations
E2E_TEST_CALCOM_QA_EMAIL="qa@example.com"
# Replace with your own password
E2E_TEST_CALCOM_QA_PASSWORD="password"
E2E_TEST_CALCOM_QA_GCAL_CREDENTIALS=
E2E_TEST_CALCOM_GCAL_KEYS=

# - APP CREDENTIAL SYNC ***********************************************************************************
# Used for self-hosters that are implementing Cal.com into their applications that already have certain integrations
# Under settings/admin/apps ensure that all app secrets are set the same as the parent application
# You can use: `openssl rand -base64 32` to generate one
CALCOM_CREDENTIAL_SYNC_SECRET=""
# This is the header name that will be used to verify the webhook secret. Should be in lowercase
CALCOM_CREDENTIAL_SYNC_HEADER_NAME="calcom-credential-sync-secret"
# This the endpoint from which the token is fetched
CALCOM_CREDENTIAL_SYNC_ENDPOINT=""
# Key should match on Cal.com and your application
# must be 24 bytes for AES256 encryption algorithm
# You can use: `openssl rand -base64 24` to generate one
CALCOM_APP_CREDENTIAL_ENCRYPTION_KEY=""

# - OIDC E2E TEST *******************************************************************************************

# Ensure this ADMIN EMAIL is present in the SAML_ADMINS list
E2E_TEST_SAML_ADMIN_EMAIL=
E2E_TEST_SAML_ADMIN_PASSWORD=

E2E_TEST_OIDC_CLIENT_ID=
E2E_TEST_OIDC_CLIENT_SECRET=
E2E_TEST_OIDC_PROVIDER_DOMAIN=

E2E_TEST_OIDC_USER_EMAIL=
E2E_TEST_OIDC_USER_PASSWORD=

# ***********************************************************************************************************

# api v2
NEXT_PUBLIC_API_V2_URL="http://localhost:5555/api/v2"

# Tasker features
TASKER_ENABLE_WEBHOOKS=0
TASKER_ENABLE_EMAILS=0

# Ratelimiting via unkey
UNKEY_ROOT_KEY=

# Used for Cal.ai Enterprise Voice AI Agents
# https://retellai.com
RETELL_AI_KEY=

# Used for the huddle01 integration
HUDDLE01_API_TOKEN=

# Used to disallow emails as being added as guests on bookings
BLACKLISTED_GUEST_EMAILS=

# Used to allow browser push notifications
# You can use: 'npx web-push generate-vapid-keys' to generate these keys
NEXT_PUBLIC_VAPID_PUBLIC_KEY=
VAPID_PRIVATE_KEY=

# Mintlify chat api
# Power AI chat in for docs
NEXT_PUBLIC_MINTLIFY_CHAT_API_KEY=
NEXT_PUBLIC_CHAT_API_URL=
NEXT_PUBLIC_DOCS_URL=

# Custom privacy policy / terms URLs (for self-hosters: change to your privacy policy / terms URLs)
NEXT_PUBLIC_WEBSITE_PRIVACY_POLICY_URL=
NEXT_PUBLIC_WEBSITE_TERMS_URL=

# NEXT_PUBLIC_LOGGER_LEVEL=3 sets to log info, warn, error and fatal logs.
# [0: silly & upwards, 1: trace & upwards, 2: debug & upwards, 3: info & upwards, 4: warn & upwards, 5: error & fatal, 6: fatal]
NEXT_PUBLIC_LOGGER_LEVEL=

# For storing Daily Video recordings on S3 Bucket
CAL_VIDEO_BUCKET_NAME=
CAL_VIDEO_BUCKET_REGION=
CAL_VIDEO_ASSUME_ROLE_ARN=

# For local testing of Daily Video
# Set this to the link of a working Daily Video meeting link
CAL_VIDEO_MEETING_LINK_FOR_TESTING=

# Used to use lingo.dev SDK, a tool for real-time AI-powered localization
LINGO_DOT_DEV_API_KEY=

# Comma-separated list of DSyncData.directoryId to log SCIM API requests for. It can be enabled temporarily for debugging the requests being sent to SCIM server.
DIRECTORY_IDS_TO_LOG=


# Set this when Cal.com is used to serve only one organization's booking pages
# Read more about it in the README.md
NEXT_PUBLIC_SINGLE_ORG_SLUG=

IFFY_API_KEY=

## Env variables related to avoiding booking failures
# Request for checking reservation would be attempted to send every these seconds if the request is stale at that time
NEXT_PUBLIC_QUERY_RESERVATION_INTERVAL_SECONDS=
# Request for checking reservation of same slot would be sent only after this time has passed. It must be lower than PUBLIC_QUERY_RESERVATION_INTERVAL_SECONDS
NEXT_PUBLIC_QUERY_RESERVATION_STALE_TIME_SECONDS=
# Query available slots interval - Should be kept high in minutes as it could cause significant load on the system
NEXT_PUBLIC_QUERY_AVAILABLE_SLOTS_INTERVAL_SECONDS=
# Used to invalidate available slots when navigating to booking form
NEXT_PUBLIC_INVALIDATE_AVAILABLE_SLOTS_ON_BOOKING_FORM=0
# Used to enable quick availability checks for x% of all visitors
NEXT_PUBLIC_QUICK_AVAILABILITY_ROLLOUT=10

<<<<<<< HEAD
# OpenAI API Key for generating meeting summaries and action items
OPENAI_API_KEY=""
=======
#  Deprecated. Use NEXT_PUBLIC_BODY_SCRIPTS instead. NEXT_PUBLIC_HEAD_SCRIPTS are now injected into the body only.
NEXT_PUBLIC_HEAD_SCRIPTS=
NEXT_PUBLIC_BODY_SCRIPTS=

DATABASE_CHUNK_SIZE=

# Service Account Encryption Key for encrypting/decrypting service account keys
# You can use: `openssl rand -base64 24` to generate one
CALCOM_SERVICE_ACCOUNT_ENCRYPTION_KEY=
>>>>>>> 553eab59
<|MERGE_RESOLUTION|>--- conflicted
+++ resolved
@@ -441,10 +441,9 @@
 # Used to enable quick availability checks for x% of all visitors
 NEXT_PUBLIC_QUICK_AVAILABILITY_ROLLOUT=10
 
-<<<<<<< HEAD
 # OpenAI API Key for generating meeting summaries and action items
 OPENAI_API_KEY=""
-=======
+
 #  Deprecated. Use NEXT_PUBLIC_BODY_SCRIPTS instead. NEXT_PUBLIC_HEAD_SCRIPTS are now injected into the body only.
 NEXT_PUBLIC_HEAD_SCRIPTS=
 NEXT_PUBLIC_BODY_SCRIPTS=
@@ -454,4 +453,3 @@
 # Service Account Encryption Key for encrypting/decrypting service account keys
 # You can use: `openssl rand -base64 24` to generate one
 CALCOM_SERVICE_ACCOUNT_ENCRYPTION_KEY=
->>>>>>> 553eab59
