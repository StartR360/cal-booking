name: PR Update

on:
  pull_request_target:
    branches:
      - main
      - gh-actions-test-branch
  workflow_dispatch:

concurrency:
  group: ${{ github.workflow }}-${{ github.event.pull_request.number || github.ref }}
  cancel-in-progress: true

jobs:
  changes:
    name: Detect changes
    runs-on: buildjet-2vcpu-ubuntu-2204
    permissions:
      pull-requests: read
    outputs:
      has-files-requiring-all-checks: ${{ steps.filter.outputs.has-files-requiring-all-checks }}
      commit-sha: ${{ steps.get_sha.outputs.commit-sha }}
    steps:
      - uses: actions/checkout@v4
      - uses: ./.github/actions/dangerous-git-checkout
      - uses: dorny/paths-filter@v3
        id: filter
        with:
          filters: |
            has-files-requiring-all-checks:
              - "!(**.md|.github/CODEOWNERS)"
      - name: Get Latest Commit SHA
        id: get_sha
        run: |
          echo "commit-sha=$(git rev-parse HEAD)" >> $GITHUB_OUTPUT

  type-check:
    name: Type check
    needs: [changes]
    if: ${{ needs.changes.outputs.has-files-requiring-all-checks == 'true' }}
    uses: ./.github/workflows/check-types.yml
    secrets: inherit

  lint:
    name: Linters
    needs: [changes]
    if: ${{ needs.changes.outputs.has-files-requiring-all-checks == 'true' }}
    uses: ./.github/workflows/lint.yml
    secrets: inherit

  unit-test:
    name: Tests
    needs: [changes]
    if: ${{ needs.changes.outputs.has-files-requiring-all-checks == 'true' }}
    uses: ./.github/workflows/unit-tests.yml
    secrets: inherit

  integration-test:
    name: Tests
    needs: [changes]
    if: ${{ needs.changes.outputs.has-files-requiring-all-checks == 'true' }}
    uses: ./.github/workflows/integration-tests.yml
    secrets: inherit

  build-api-v1:
    name: Production builds
    needs: [changes]
    if: ${{ needs.changes.outputs.has-files-requiring-all-checks == 'true' }}
    uses: ./.github/workflows/api-v1-production-build.yml
    secrets: inherit

  build-api-v2:
    name: Production builds
    needs: [changes]
    if: ${{ needs.changes.outputs.has-files-requiring-all-checks == 'true' }}
    uses: ./.github/workflows/api-v2-production-build.yml
    secrets: inherit

  build:
    name: Production builds
    needs: [changes]
    if: ${{ needs.changes.outputs.has-files-requiring-all-checks == 'true' }}
    uses: ./.github/workflows/production-build-without-database.yml
    secrets: inherit

  e2e:
<<<<<<< HEAD
    name: Tests
    needs: [changes, lint, build, build-api-v1, build-api-v2]
    if: ${{ needs.changes.outputs.has-files-requiring-all-checks == 'true' }}
=======
    name: e2e
    needs: [changes, check-label, build]
    if: ${{ needs.check-label.outputs.run-e2e == 'true' && needs.changes.outputs.has-files-requiring-all-checks == 'true' }}
>>>>>>> e0b49e37
    uses: ./.github/workflows/e2e.yml
    secrets: inherit

  e2e-app-store:
<<<<<<< HEAD
    name: Tests
    needs: [changes, lint, build, build-api-v1, build-api-v2]
    if: ${{ needs.changes.outputs.has-files-requiring-all-checks == 'true' }}
=======
    name: e2e-app-store
    needs: [changes, check-label, build]
    if: ${{ needs.check-label.outputs.run-e2e == 'true' && needs.changes.outputs.has-files-requiring-all-checks == 'true' }}
>>>>>>> e0b49e37
    uses: ./.github/workflows/e2e-app-store.yml
    secrets: inherit

  e2e-embed:
<<<<<<< HEAD
    name: Tests
    needs: [changes, lint, build, build-api-v1, build-api-v2]
    if: ${{ needs.changes.outputs.has-files-requiring-all-checks == 'true' }}
=======
    name: e2e-embed
    needs: [changes, check-label, build]
    if: ${{ needs.check-label.outputs.run-e2e == 'true' && needs.changes.outputs.has-files-requiring-all-checks == 'true' }}
>>>>>>> e0b49e37
    uses: ./.github/workflows/e2e-embed.yml
    secrets: inherit

  e2e-embed-react:
<<<<<<< HEAD
    name: Tests
    needs: [changes, lint, build, build-api-v1, build-api-v2]
    if: ${{ needs.changes.outputs.has-files-requiring-all-checks == 'true' }}
=======
    name: e2e-embed-react
    needs: [changes, check-label, build]
    if: ${{ needs.check-label.outputs.run-e2e == 'true' && needs.changes.outputs.has-files-requiring-all-checks == 'true' }}
>>>>>>> e0b49e37
    uses: ./.github/workflows/e2e-embed-react.yml
    secrets: inherit

  analyze:
    name: Analyze Build
    needs: [build]
    uses: ./.github/workflows/nextjs-bundle-analysis.yml
    secrets: inherit

  required:
    needs: [changes, lint, type-check, unit-test, integration-test, build, build-api-v1, build-api-v2, e2e, e2e-embed, e2e-embed-react, e2e-app-store]
    if: always()
    runs-on: buildjet-2vcpu-ubuntu-2204
    steps:
      - name: fail if conditional jobs failed
        if: needs.changes.outputs.has-files-requiring-all-checks == 'true' && (contains(needs.*.result, 'failure') || contains(needs.*.result, 'skipped') || contains(needs.*.result, 'cancelled'))
        run: exit 1<|MERGE_RESOLUTION|>--- conflicted
+++ resolved
@@ -84,54 +84,32 @@
     secrets: inherit
 
   e2e:
-<<<<<<< HEAD
     name: Tests
     needs: [changes, lint, build, build-api-v1, build-api-v2]
     if: ${{ needs.changes.outputs.has-files-requiring-all-checks == 'true' }}
-=======
-    name: e2e
-    needs: [changes, check-label, build]
-    if: ${{ needs.check-label.outputs.run-e2e == 'true' && needs.changes.outputs.has-files-requiring-all-checks == 'true' }}
->>>>>>> e0b49e37
+
     uses: ./.github/workflows/e2e.yml
     secrets: inherit
 
   e2e-app-store:
-<<<<<<< HEAD
     name: Tests
     needs: [changes, lint, build, build-api-v1, build-api-v2]
     if: ${{ needs.changes.outputs.has-files-requiring-all-checks == 'true' }}
-=======
-    name: e2e-app-store
-    needs: [changes, check-label, build]
-    if: ${{ needs.check-label.outputs.run-e2e == 'true' && needs.changes.outputs.has-files-requiring-all-checks == 'true' }}
->>>>>>> e0b49e37
     uses: ./.github/workflows/e2e-app-store.yml
     secrets: inherit
 
   e2e-embed:
-<<<<<<< HEAD
     name: Tests
     needs: [changes, lint, build, build-api-v1, build-api-v2]
     if: ${{ needs.changes.outputs.has-files-requiring-all-checks == 'true' }}
-=======
-    name: e2e-embed
-    needs: [changes, check-label, build]
-    if: ${{ needs.check-label.outputs.run-e2e == 'true' && needs.changes.outputs.has-files-requiring-all-checks == 'true' }}
->>>>>>> e0b49e37
     uses: ./.github/workflows/e2e-embed.yml
     secrets: inherit
 
   e2e-embed-react:
-<<<<<<< HEAD
     name: Tests
     needs: [changes, lint, build, build-api-v1, build-api-v2]
     if: ${{ needs.changes.outputs.has-files-requiring-all-checks == 'true' }}
-=======
-    name: e2e-embed-react
-    needs: [changes, check-label, build]
-    if: ${{ needs.check-label.outputs.run-e2e == 'true' && needs.changes.outputs.has-files-requiring-all-checks == 'true' }}
->>>>>>> e0b49e37
+
     uses: ./.github/workflows/e2e-embed-react.yml
     secrets: inherit
 
