import Head from 'next/head';
import Link from 'next/link';
import {useRouter} from 'next/router';
import {CalendarIcon, ClockIcon, ExclamationIcon, LocationMarkerIcon} from '@heroicons/react/solid';
import prisma from '../../lib/prisma';
import {collectPageParameters, telemetryEventTypes, useTelemetry} from "../../lib/telemetry";
import {useEffect, useState} from "react";
import dayjs from 'dayjs';
import utc from 'dayjs/plugin/utc';
import timezone from 'dayjs/plugin/timezone';
import 'react-phone-number-input/style.css';
import PhoneInput from 'react-phone-number-input';
import {LocationType} from '../../lib/location';
import Avatar from '../../components/Avatar';
import Button from '../../components/ui/Button';
import {EventTypeCustomInputType} from "../../lib/eventTypeInput";

dayjs.extend(utc);
dayjs.extend(timezone);

export default function Book(props) {
    const router = useRouter();
    const { date, user, rescheduleUid } = router.query;

    const [ is24h, setIs24h ] = useState(false);
    const [ preferredTimeZone, setPreferredTimeZone ] = useState('');
    const [ loading, setLoading ] = useState(false);
    const [ error, setError ] = useState(false);

    const locations = props.eventType.locations || [];

    const [ selectedLocation, setSelectedLocation ] = useState<LocationType>(locations.length === 1 ? locations[0].type : '');
    const telemetry = useTelemetry();
    useEffect(() => {

        setPreferredTimeZone(localStorage.getItem('timeOption.preferredTimeZone') || dayjs.tz.guess());
        setIs24h(!!localStorage.getItem('timeOption.is24hClock'));

        telemetry.withJitsu(jitsu => jitsu.track(telemetryEventTypes.timeSelected, collectPageParameters()));
    });

    const locationInfo = (type: LocationType) => locations.find(
        (location) => location.type === type
    );

    // TODO: Move to translations
    const locationLabels = {
        [LocationType.InPerson]: 'In-person meeting',
        [LocationType.Phone]: 'Phone call',
    };

    const bookingHandler = event => {
        const book = async () => {
            setLoading(true);
            setError(false);
            let payload = {
                start: dayjs(date).format(),
                end: dayjs(date).add(props.eventType.length, 'minute').format(),
                name: event.target.name.value,
                email: event.target.email.value,
                notes: event.target.notes.value,
                timeZone: preferredTimeZone,
                eventTypeId: props.eventType.id,
                rescheduleUid: rescheduleUid
            };

            if (selectedLocation) {
                payload['location'] = selectedLocation === LocationType.Phone ? event.target.phone.value : locationInfo(selectedLocation).address;
            }

<<<<<<< HEAD
            telemetry.withJitsu(jitsu => jitsu.track(telemetryEventTypes.bookingConfirmed, collectPageParameters()));
            const res = await fetch(
              '/api/book/' + user,
              {
                  body: JSON.stringify(payload),
                  headers: {
                      'Content-Type': 'application/json'
                  },
                  method: 'POST'
              }
            );

            if (res.ok) {
                let successUrl = `/success?date=${date}&type=${props.eventType.id}&user=${props.user.username}&reschedule=1&name=${payload.name}`;
                if (payload['location']) {
                    successUrl += "&location=" + encodeURIComponent(payload['location']);
                }
=======
        let notes = "";
        if (props.eventType.customInputs) {
            notes = props.eventType.customInputs.map(input => {
                const data = event.target["custom_" + input.id];
                if (!!data) {
                    if (input.type === EventTypeCustomInputType.Bool) {
                        return input.label + "\n" + (data.value ? "Yes" : "No")
                    } else {
                        return input.label + "\n" + data.value
                    }
                }
            }).join("\n\n")
        }
        if (!!notes && !!event.target.notes.value) {
            notes += "\n\nAdditional notes:\n" + event.target.notes.value;
        } else {
            notes += event.target.notes.value;
        }

        let payload = {
            start: dayjs(date).format(),
            end: dayjs(date).add(props.eventType.length, 'minute').format(),
            name: event.target.name.value,
            email: event.target.email.value,
            notes: notes,
            timeZone: preferredTimeZone,
            eventTypeId: props.eventType.id,
            rescheduleUid: rescheduleUid
        };

        if (selectedLocation) {
            payload['location'] = selectedLocation === LocationType.Phone ? event.target.phone.value : locationInfo(selectedLocation).address;
        }
>>>>>>> b0d00e4c

                await router.push(successUrl);
            } else {
                setLoading(false);
                setError(true);
            }
<<<<<<< HEAD
=======
        );

        let successUrl = `/success?date=${date}&type=${props.eventType.id}&user=${props.user.username}&reschedule=${!!rescheduleUid}&name=${payload.name}`;
        if (payload['location']) {
            successUrl += "&location=" + encodeURIComponent(payload['location']);
>>>>>>> b0d00e4c
        }

        event.preventDefault();
        book();
    }

    return (
        <div>
            <Head>
                <title>{rescheduleUid ? 'Reschedule' : 'Confirm'} your {props.eventType.title} with {props.user.name || props.user.username} | Calendso</title>
                <link rel="icon" href="/favicon.ico" />
            </Head>

            <main className="max-w-3xl mx-auto my-24">
                <div className="bg-white overflow-hidden shadow rounded-lg">
                    <div className="sm:flex px-4 py-5 sm:p-6">
                        <div className="sm:w-1/2 sm:border-r">
                            <Avatar user={props.user} className="w-16 h-16 rounded-full mb-4" />
                            <h2 className="font-medium text-gray-500">{props.user.name}</h2>
                            <h1 className="text-3xl font-semibold text-gray-800 mb-4">{props.eventType.title}</h1>
                            <p className="text-gray-500 mb-2">
                                <ClockIcon className="inline-block w-4 h-4 mr-1 -mt-1" />
                                {props.eventType.length} minutes
                            </p>
                            {selectedLocation === LocationType.InPerson && <p className="text-gray-500 mb-2">
                                <LocationMarkerIcon className="inline-block w-4 h-4 mr-1 -mt-1" />
                                {locationInfo(selectedLocation).address}
                            </p>}
                            <p className="text-blue-600 mb-4">
                                <CalendarIcon className="inline-block w-4 h-4 mr-1 -mt-1" />
                                {preferredTimeZone && dayjs(date).tz(preferredTimeZone).format( (is24h ? "H:mm" : "h:mma") + ", dddd DD MMMM YYYY")}
                            </p>
                            <p className="text-gray-600">{props.eventType.description}</p>
                        </div>
                        <div className="sm:w-1/2 pl-8 pr-4">
                            <form onSubmit={bookingHandler}>
                                <div className="mb-4">
                                    <label htmlFor="name" className="block text-sm font-medium text-gray-700">Your name</label>
                                    <div className="mt-1">
                                        <input type="text" name="name" id="name" required className="shadow-sm focus:ring-blue-500 focus:border-blue-500 block w-full sm:text-sm border-gray-300 rounded-md" placeholder="John Doe" defaultValue={props.booking ? props.booking.attendees[0].name : ''} />
                                    </div>
                                </div>
                                <div className="mb-4">
                                    <label htmlFor="email" className="block text-sm font-medium text-gray-700">Email address</label>
                                    <div className="mt-1">
                                        <input type="email" name="email" id="email" required className="shadow-sm focus:ring-blue-500 focus:border-blue-500 block w-full sm:text-sm border-gray-300 rounded-md" placeholder="you@example.com" defaultValue={props.booking ? props.booking.attendees[0].email : ''} />
                                    </div>
                                </div>
                                {locations.length > 1 && (
                                    <div className="mb-4">
                                        <span className="block text-sm font-medium text-gray-700">Location</span>
                                        {locations.map( (location) => (
                                            <label key={location.type} className="block">
                                                <input type="radio" required onChange={(e) => setSelectedLocation(e.target.value)} className="location" name="location" value={location.type} checked={selectedLocation === location.type} />
                                                <span className="text-sm ml-2">{locationLabels[location.type]}</span>
                                            </label>
                                        ))}
                                    </div>
                                )}
                                {selectedLocation === LocationType.Phone && (<div className="mb-4">
                                   <label htmlFor="phone" className="block text-sm font-medium text-gray-700">Phone Number</label>
                                   <div className="mt-1">
                                       <PhoneInput name="phone" placeholder="Enter phone number" id="phone" required className="shadow-sm focus:ring-blue-500 focus:border-blue-500 block w-full sm:text-sm border-gray-300 rounded-md" onChange={() => {}} />
                                   </div>
                                </div>)}
                                {props.eventType.customInputs && props.eventType.customInputs.sort((a,b) => a.id - b.id).map(input => (
                                  <div className="mb-4">
                                      {input.type !== EventTypeCustomInputType.Bool &&
                                      <label htmlFor={input.label} className="block text-sm font-medium text-gray-700 mb-1">{input.label}</label>}
                                      {input.type === EventTypeCustomInputType.TextLong &&
                                      <textarea name={"custom_" + input.id} id={"custom_" + input.id}
                                                required={input.required}
                                                rows={3}
                                                className="shadow-sm focus:ring-blue-500 focus:border-blue-500 block w-full sm:text-sm border-gray-300 rounded-md"
                                                placeholder=""/>}
                                      {input.type === EventTypeCustomInputType.Text &&
                                      <input type="text" name={"custom_" + input.id} id={"custom_" + input.id}
                                             required={input.required}
                                             className="shadow-sm focus:ring-blue-500 focus:border-blue-500 block w-full sm:text-sm border-gray-300 rounded-md"
                                             placeholder=""/>}
                                      {input.type === EventTypeCustomInputType.Number &&
                                      <input type="number" name={"custom_" + input.id} id={"custom_" + input.id}
                                             required={input.required}
                                             className="shadow-sm focus:ring-blue-500 focus:border-blue-500 block w-full sm:text-sm border-gray-300 rounded-md"
                                             placeholder=""/>}
                                      {input.type === EventTypeCustomInputType.Bool &&
                                      <div className="flex items-center h-5">
                                          <input type="checkbox" name={"custom_" + input.id} id={"custom_" + input.id}
                                             className="focus:ring-blue-500 h-4 w-4 text-blue-600 border-gray-300 rounded mr-2"
                                             placeholder=""/>
                                          <label htmlFor={input.label} className="block text-sm font-medium text-gray-700">{input.label}</label>
                                      </div>}
                                  </div>
                                ))}
                                <div className="mb-4">
                                    <label htmlFor="notes" className="block text-sm font-medium text-gray-700 mb-1">Additional notes</label>
                                    <textarea name="notes" id="notes" rows={3}  className="shadow-sm focus:ring-blue-500 focus:border-blue-500 block w-full sm:text-sm border-gray-300 rounded-md" placeholder="Please share anything that will help prepare for our meeting." defaultValue={props.booking ? props.booking.description : ''}/>
                                </div>
                                <div className="flex items-start">
                                    <Button type="submit" loading={loading} className="btn btn-primary">{rescheduleUid ? 'Reschedule' : 'Confirm'}</Button>
                                    <Link href={"/" + props.user.username + "/" + props.eventType.slug + (rescheduleUid ? "?rescheduleUid=" + rescheduleUid : "")}>
                                        <a className="ml-2 btn btn-white">Cancel</a>
                                    </Link>
                                </div>
                            </form>
                            {error && <div className="bg-yellow-50 border-l-4 border-yellow-400 p-4 mt-2">
                                <div className="flex">
                                    <div className="flex-shrink-0">
                                        <ExclamationIcon className="h-5 w-5 text-yellow-400" aria-hidden="true" />
                                    </div>
                                    <div className="ml-3">
                                        <p className="text-sm text-yellow-700">
                                            Could not {rescheduleUid ? 'reschedule' : 'book'} the meeting. Please try again or{' '}
                                            <a href={"mailto:" + props.user.email} className="font-medium underline text-yellow-700 hover:text-yellow-600">
                                                Contact {props.user.name} via e-mail
                                            </a>
                                        </p>
                                    </div>
                                </div>
                            </div>}
                        </div>
                    </div>
                </div>
            </main>
        </div>
    )
}

export async function getServerSideProps(context) {
    const user = await prisma.user.findFirst({
        where: {
          username: context.query.user,
        },
        select: {
            username: true,
            name: true,
            email:true,
            bio: true,
            avatar: true,
            eventTypes: true
        }
    });

    const eventType = await prisma.eventType.findUnique({
        where: {
          id: parseInt(context.query.type),
        },
        select: {
            id: true,
            title: true,
            slug: true,
            description: true,
            length: true,
            locations: true,
            customInputs: true,
        }
    });

    let booking = null;

    if(context.query.rescheduleUid) {
        booking = await prisma.booking.findFirst({
            where: {
                uid: context.query.rescheduleUid
            },
            select: {
                description: true,
                attendees: {
                    select: {
                        email: true,
                        name: true
                    }
                }
            }
        });
    }

    return {
        props: {
            user,
            eventType,
            booking
        },
    }
}<|MERGE_RESOLUTION|>--- conflicted
+++ resolved
@@ -53,12 +53,31 @@
         const book = async () => {
             setLoading(true);
             setError(false);
+            let notes = "";
+            if (props.eventType.customInputs) {
+                notes = props.eventType.customInputs.map(input => {
+                    const data = event.target["custom_" + input.id];
+                    if (!!data) {
+                        if (input.type === EventTypeCustomInputType.Bool) {
+                            return input.label + "\n" + (data.value ? "Yes" : "No")
+                        } else {
+                            return input.label + "\n" + data.value
+                        }
+                    }
+                }).join("\n\n")
+            }
+            if (!!notes && !!event.target.notes.value) {
+                notes += "\n\nAdditional notes:\n" + event.target.notes.value;
+            } else {
+                notes += event.target.notes.value;
+            }
+
             let payload = {
                 start: dayjs(date).format(),
                 end: dayjs(date).add(props.eventType.length, 'minute').format(),
                 name: event.target.name.value,
                 email: event.target.email.value,
-                notes: event.target.notes.value,
+                notes: notes,
                 timeZone: preferredTimeZone,
                 eventTypeId: props.eventType.id,
                 rescheduleUid: rescheduleUid
@@ -68,7 +87,6 @@
                 payload['location'] = selectedLocation === LocationType.Phone ? event.target.phone.value : locationInfo(selectedLocation).address;
             }
 
-<<<<<<< HEAD
             telemetry.withJitsu(jitsu => jitsu.track(telemetryEventTypes.bookingConfirmed, collectPageParameters()));
             const res = await fetch(
               '/api/book/' + user,
@@ -82,59 +100,16 @@
             );
 
             if (res.ok) {
-                let successUrl = `/success?date=${date}&type=${props.eventType.id}&user=${props.user.username}&reschedule=1&name=${payload.name}`;
+                let successUrl = `/success?date=${date}&type=${props.eventType.id}&user=${props.user.username}&reschedule=${!!rescheduleUid}&name=${payload.name}`;
                 if (payload['location']) {
                     successUrl += "&location=" + encodeURIComponent(payload['location']);
                 }
-=======
-        let notes = "";
-        if (props.eventType.customInputs) {
-            notes = props.eventType.customInputs.map(input => {
-                const data = event.target["custom_" + input.id];
-                if (!!data) {
-                    if (input.type === EventTypeCustomInputType.Bool) {
-                        return input.label + "\n" + (data.value ? "Yes" : "No")
-                    } else {
-                        return input.label + "\n" + data.value
-                    }
-                }
-            }).join("\n\n")
-        }
-        if (!!notes && !!event.target.notes.value) {
-            notes += "\n\nAdditional notes:\n" + event.target.notes.value;
-        } else {
-            notes += event.target.notes.value;
-        }
-
-        let payload = {
-            start: dayjs(date).format(),
-            end: dayjs(date).add(props.eventType.length, 'minute').format(),
-            name: event.target.name.value,
-            email: event.target.email.value,
-            notes: notes,
-            timeZone: preferredTimeZone,
-            eventTypeId: props.eventType.id,
-            rescheduleUid: rescheduleUid
-        };
-
-        if (selectedLocation) {
-            payload['location'] = selectedLocation === LocationType.Phone ? event.target.phone.value : locationInfo(selectedLocation).address;
-        }
->>>>>>> b0d00e4c
 
                 await router.push(successUrl);
             } else {
                 setLoading(false);
                 setError(true);
             }
-<<<<<<< HEAD
-=======
-        );
-
-        let successUrl = `/success?date=${date}&type=${props.eventType.id}&user=${props.user.username}&reschedule=${!!rescheduleUid}&name=${payload.name}`;
-        if (payload['location']) {
-            successUrl += "&location=" + encodeURIComponent(payload['location']);
->>>>>>> b0d00e4c
         }
 
         event.preventDefault();
