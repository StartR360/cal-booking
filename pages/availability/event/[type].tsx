--- conflicted
+++ resolved
@@ -196,7 +196,6 @@
 
       setCustomInputs(customInputs.concat(customInput));
 
-      console.log(customInput)
       setShowAddCustomModal(false);
     };
 
@@ -534,7 +533,6 @@
       endTime: true,
       availability: true,
     }
-<<<<<<< HEAD
   });
 
   const eventType = await prisma.eventType.findUnique({
@@ -554,15 +552,6 @@
       customInputs: true
     }
   });
-=======
-    const user = await prisma.user.findFirst({
-        where: {
-            email: session.user.email,
-        },
-        select: {
-            username: true
-        }
-    });
 
     const credentials = await prisma.credential.findMany({
         where: {
@@ -595,7 +584,7 @@
         { value: LocationType.InPerson, label: 'In-person meeting' },
         { value: LocationType.Phone, label: 'Phone call', },
       ];
-    
+
       const hasGoogleCalendarIntegration = integrations.find((i) => i.type === "google_calendar" && i.installed === true && i.enabled)
       if (hasGoogleCalendarIntegration) {
         locationOptions.push( { value: LocationType.GoogleMeet, label: 'Google Meet' })
@@ -620,22 +609,14 @@
             hidden: true,
             locations: true,
             eventName: true,
-            customInputs: true
+            customInputs: true,
+            availability: true,
         }
     });
->>>>>>> 68912ac2
 
   if (!eventType) {
     return {
-<<<<<<< HEAD
       notFound: true,
-=======
-        props: {
-            user,
-            eventType,
-            locationOptions
-        },
->>>>>>> 68912ac2
     }
   }
 
@@ -653,7 +634,8 @@
     props: {
       user,
       eventType,
-      schedules
+      schedules,
+      locationOptions,
     },
   }
 }