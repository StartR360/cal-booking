<!-- PROJECT LOGO -->
<p align="center">
  <a href="https://github.com/calcom/cal.com">
   <img src="https://user-images.githubusercontent.com/8019099/210054112-5955e812-a76e-4160-9ddd-58f2c72f1cce.png" alt="Logo">
  </a>

  <h3 align="center">Cal.com (formerly Calendso)</h3>

  <p align="center">
    The open-source Calendly successor.
    <br />
    <a href="https://cal.com"><strong>Learn more »</strong></a>
    <br />
    <br />
    <a href="https://go.cal.com/discord">Discord</a>
    ·
    <a href="https://cal.com">Website</a>
    ·
    <a href="https://github.com/calcom/cal.com/issues">Issues</a>
    ·
    <a href="https://cal.com/roadmap">Roadmap</a>
  </p>
</p>

<p align="center">
   <a href="https://go.cal.com/discord"><img src="https://img.shields.io/badge/Discord-go.cal.com%2Fdiscord-%234A154B" alt="Join Cal.com Discord"></a>
   <a href="https://www.producthunt.com/products/cal-com"><img src="https://img.shields.io/badge/Product%20Hunt-%231%20Product%20of%20the%20Month-%23DA552E" alt="Product Hunt"></a>
   <a href="https://status.cal.com"><img height="20px" src="https://betteruptime.com/status-badges/v1/monitor/a9kf.svg" alt="Uptime"></a>
   <a href="https://github.com/calcom/cal.com/stargazers"><img src="https://img.shields.io/github/stars/calcom/cal.com" alt="Github Stars"></a>
   <a href="https://news.ycombinator.com/item?id=34507672"><img src="https://img.shields.io/badge/Hacker%20News-%231-%23FF6600" alt="Hacker News"></a>
   <a href="https://github.com/calcom/cal.com/blob/main/LICENSE"><img src="https://img.shields.io/badge/license-AGPLv3-purple" alt="License"></a>
   <a href="https://github.com/calcom/cal.com/pulse"><img src="https://img.shields.io/github/commit-activity/m/calcom/cal.com" alt="Commits-per-month"></a>
   <a href="https://cal.com/pricing"><img src="https://img.shields.io/badge/Pricing-Free-brightgreen" alt="Pricing"></a>
   <a href="https://jitsu.com?utm_source=github/calcom/cal.com"><img src="https://img.shields.io/badge/Metrics_tracked_by-JITSU-AA00FF?logo=data:image/png;base64,iVBORw0KGgoAAAANSUhEUgAAAA4AAAAOCAYAAAAfSC3RAAAACXBIWXMAAAsTAAALEwEAmpwYAAAAAXNSR0IArs4c6QAAAARnQU1BAACxjwv8YQUAAACKSURBVHgBrZDRCYAwDEQv6gCOoKO4hOCXI9QVnEZwiY5iF5GaVClaBNtioCSUvCR3tMJaxIfZgW4AGUoEPVwgPZoS0Dmgg3NBVDFNbMIsmYCak3J1jDk9iCQvsKJvkzr71N81Gj6vDT/LU2P6RhY63jcafk3YJEbgeZpiFyc/5HJKv8Ef273NSfABGbQfUZhnOSAAAAAASUVORK5CYII=" alt="Jitsu Tracked"></a>
   <img src="https://api.checklyhq.com/v1/badges/checks/5e048048-1b51-47ba-9209-60607507622e?responseTime=true" alt="Checkly Availability" />
   <a href="https://hub.docker.com/r/calcom/cal.com"><img src="https://img.shields.io/docker/pulls/calcom/cal.com"></a>
   <a href="https://twitch.tv/calcomtv"><img src="https://img.shields.io/twitch/status/calcomtv?style=flat"></a>
   <a href="https://github.com/calcom/cal.com/issues?q=is:issue+is:open+label:%22%F0%9F%99%8B%F0%9F%8F%BB%E2%80%8D%E2%99%82%EF%B8%8Fhelp+wanted%22"><img src="https://img.shields.io/badge/Help%20Wanted-Contribute-blue"></a>
   <a href="https://cal.com/figma"><img src="https://img.shields.io/badge/Figma-Design%20System-blueviolet"></a>
   <a href="https://discord.com/channels/1125390093386010654/1125398231585661040"><img src="https://img.shields.io/badge/translations-contribute-brightgreen" /></a>
   <a href="https://contributor-covenant.org/version/1/4/code-of-conduct/ "><img src="https://img.shields.io/badge/Contributor%20Covenant-1.4-purple" /></a>
   <a href="https://console.algora.io/org/cal/bounties?status=open"><img src="https://img.shields.io/endpoint?url=https%3A%2F%2Fconsole.algora.io%2Fapi%2Fshields%2Fcal%2Fbounties%3Fstatus%3Dopen" /></a>
</p>

<!-- ABOUT THE PROJECT -->

## About the Project

<img width="100%" alt="booking-screen" src="https://github.com/calcom/cal.com/assets/8019099/407e727e-ff19-4ca4-bcae-049dca05cf02">

# Scheduling infrastructure for absolutely everyone

The open source Calendly successor. You are in charge
of your own data, workflow, and appearance.

Calendly and other scheduling tools are awesome. It made our lives massively easier. We're using it for business meetings, seminars, yoga classes, and even calls with our families. However, most tools are very limited in terms of control and customization.

That's where Cal.com comes in. Self-hosted or hosted by us. White-label by design. API-driven and ready to be deployed on your own domain. Full control of your events and data.

## Recognition

#### [Hacker News](https://news.ycombinator.com/from?site=cal.com)

<a href="https://news.ycombinator.com/item?id=34507672">
  <img
    style="width: 250px; height: 54px;" width="250" height="54"
    alt="Featured on Hacker News"
    src="https://hackernews-badge.vercel.app/api?id=34507672"
  />
</a>

<a href="https://news.ycombinator.com/item?id=26817795">
  <img
    style="width: 250px; height: 54px;" width="250" height="54"
    alt="Featured on Hacker News"
    src="https://hackernews-badge.vercel.app/api?id=26817795"
  />
</a>

#### [Product Hunt](https://producthunt.com/products/cal-com?utm_source=badge-top-post-badge&utm_medium=badge)

<a href="https://producthunt.com/posts/calendso?utm_source=badge-top-post-badge&utm_medium=badge&utm_souce=badge-calendso" target="_blank"><img src="https://api.producthunt.com/widgets/embed-image/v1/top-post-badge.svg?post_id=291910&theme=light&period=monthly" alt="Cal.com - The open source Calendly alternative | Product Hunt" style="width: 250px; height: 54px;" width="250" height="54" /></a> <a href="https://producthunt.com/posts/calendso?utm_source=badge-featured&utm_medium=badge&utm_souce=badge-calendso" target="_blank"><img src="https://api.producthunt.com/widgets/embed-image/v1/featured.svg?post_id=291910&theme=light" alt="Cal.com - The open source Calendly alternative | Product Hunt" style="width: 250px; height: 54px;" width="250" height="54" /></a> <a href="https://producthunt.com/stories/how-this-open-source-calendly-alternative-rocketed-to-product-of-the-day" target="_blank"><img src="https://cal.com/maker-grant.svg" alt="Cal.com - The open source Calendly alternative | Product Hunt" style="width: 250px; height: 54px;" width="250" height="54" /></a>

### Built With

- [Next.js](https://nextjs.org/?ref=cal.com)
- [tRPC](https://trpc.io/?ref=cal.com)
- [React.js](https://reactjs.org/?ref=cal.com)
- [Tailwind CSS](https://tailwindcss.com/?ref=cal.com)
- [Prisma.io](https://prisma.io/?ref=cal.com)
- [Daily.co](https://go.cal.com/daily)

## Contact us

Meet our sales team for any commercial inquiries.

<a href="https://cal.com/sales"><img src="https://cal.com/book-with-cal-dark.svg" alt="Book us with Cal.com"></a>

## Stay Up-to-Date

Cal.com officially launched as v.1.0 on the 15th of September 2021 and we've come a long way so far. Watch **releases** of this repository to be notified of future updates:

![cal-star-github](https://user-images.githubusercontent.com/8019099/154853944-a9e3c999-3da3-4048-b149-b4f73893c6fb.gif)

<!-- GETTING STARTED -->

## Getting Started

To get a local copy up and running, please follow these simple steps.

### Prerequisites

Here is what you need to be able to run Cal.com.

- Node.js (Version: >=18.x)
- PostgreSQL (Version: >=13.x)
- Yarn _(recommended)_

> If you want to enable any of the available integrations, you may want to obtain additional credentials for each one. More details on this can be found below under the [integrations section](#integrations).

## Development

### Setup

1. Clone the repo into a public GitHub repository (or fork https://github.com/calcom/cal.com/fork). If you plan to distribute the code, keep the source code public to comply with [AGPLv3](https://github.com/calcom/cal.com/blob/main/LICENSE). To clone in a private repository, [acquire a commercial license](https://cal.com/sales)

   ```sh
   git clone https://github.com/calcom/cal.com.git
   ```

   > If you are on Windows, run the following command on `gitbash` with admin privileges: <br> > `git clone -c core.symlinks=true https://github.com/calcom/cal.com.git` <br>
   > See [docs](https://cal.com/docs/how-to-guides/how-to-troubleshoot-symbolic-link-issues-on-windows#enable-symbolic-links) for more details.

2. Go to the project folder

   ```sh
   cd cal.com
   ```

3. Install packages with yarn

   ```sh
   yarn
   ```

4. Set up your `.env` file

   - Duplicate `.env.example` to `.env`
   - Use `openssl rand -base64 32` to generate a key and add it under `NEXTAUTH_SECRET` in the `.env` file.
   - Use `openssl rand -base64 32` to generate a key and add it under `CALENDSO_ENCRYPTION_KEY` in the `.env` file.

5. Setup Node
   If your Node version does not meet the project's requirements as instructed by the docs, "nvm" (Node Version Manager) allows using Node at the version required by the project:

   ```sh
   nvm use
   ```

   You first might need to install the specific version and then use it:

   ```sh
   nvm install && nvm use
   ```

   You can install nvm from [here](https://github.com/nvm-sh/nvm).

#### Quick start with `yarn dx`

> - **Requires Docker and Docker Compose to be installed**
> - Will start a local Postgres instance with a few test users - the credentials will be logged in the console

```sh
yarn dx
```

#### Development tip

> Add `NEXT_PUBLIC_DEBUG=1` anywhere in your `.env` to get logging information for all the queries and mutations driven by **tRPC**.

```sh
echo 'NEXT_PUBLIC_DEBUG=1' >> .env
```

#### Gitpod Setup

1. Click the button below to open this project in Gitpod.

2. This will open a fully configured workspace in your browser with all the necessary dependencies already installed.

[![Open in Gitpod](https://gitpod.io/button/open-in-gitpod.svg)](https://gitpod.io/#https://github.com/calcom/cal.com)

#### Manual setup

1. Configure environment variables in the `.env` file. Replace `<user>`, `<pass>`, `<db-host>`, and `<db-port>` with their applicable values

   ```
   DATABASE_URL='postgresql://<user>:<pass>@<db-host>:<db-port>'
   ```

   <details>
   <summary>If you don't know how to configure the DATABASE_URL, then follow the steps here to create a quick local DB</summary>

   1. [Download](https://www.postgresql.org/download/) and install postgres in your local (if you don't have it already).

   2. Create your own local db by executing `createDB <DB name>`

   3. Now open your psql shell with the DB you created: `psql -h localhost -U postgres -d <DB name>`

   4. Inside the psql shell execute `\conninfo`. And you will get the following info.  
      ![image](https://user-images.githubusercontent.com/39329182/236612291-51d87f69-6dc1-4a23-bf4d-1ca1754e0a35.png)

   5. Now extract all the info and add it to your DATABASE_URL. The url would look something like this
      `postgresql://postgres:postgres@localhost:5432/Your-DB-Name`. The port is configurable and does not have to be 5432.

   </details>

   If you don't want to create a local DB. Then you can also consider using services like railway.app or render.

   - [Setup postgres DB with railway.app](https://docs.railway.app/guides/postgresql)
   - [Setup postgres DB with render](https://render.com/docs/databases)

1. Copy and paste your `DATABASE_URL` from `.env` to `.env.appStore`.

1. Set up the database using the Prisma schema (found in `packages/prisma/schema.prisma`)

   In a development environment, run:

   ```sh
   yarn workspace @calcom/prisma db-migrate
   ```

   In a production environment, run:

   ```sh
   yarn workspace @calcom/prisma db-deploy
   ```

1. Run [mailhog](https://github.com/mailhog/MailHog) to view emails sent during development

   > **_NOTE:_** Required when `E2E_TEST_MAILHOG_ENABLED` is "1"

   ```sh
   docker pull mailhog/mailhog
   docker run -d -p 8025:8025 -p 1025:1025 mailhog/mailhog
   ```

1. Run (in development mode)

   ```sh
   yarn dev
   ```

#### Setting up your first user

##### Approach 1

1. Open [Prisma Studio](https://prisma.io/studio) to look at or modify the database content:

   ```sh
   yarn db-studio
   ```

1. Click on the `User` model to add a new user record.
1. Fill out the fields `email`, `username`, `password`, and set `metadata` to empty `{}` (remembering to encrypt your password with [BCrypt](https://bcrypt-generator.com/)) and click `Save 1 Record` to create your first user.
   > New users are set on a `TRIAL` plan by default. You might want to adjust this behavior to your needs in the `packages/prisma/schema.prisma` file.
1. Open a browser to [http://localhost:3000](http://localhost:3000) and login with your just created, first user.

##### Approach 2

Seed the local db by running

```sh
cd packages/prisma
yarn db-seed
```

The above command will populate the local db with dummy users.

### E2E-Testing

Be sure to set the environment variable `NEXTAUTH_URL` to the correct value. If you are running locally, as the documentation within `.env.example` mentions, the value should be `http://localhost:3000`.

```sh
# In a terminal just run:
yarn test-e2e

# To open the last HTML report run:
yarn playwright show-report test-results/reports/playwright-html-report
```

#### Resolving issues

##### E2E test browsers not installed

Run `npx playwright install` to download test browsers and resolve the error below when running `yarn test-e2e`:

```
Executable doesn't exist at /Users/alice/Library/Caches/ms-playwright/chromium-1048/chrome-mac/Chromium.app/Contents/MacOS/Chromium
```

### Upgrading from earlier versions

1. Pull the current version:

   ```sh
   git pull
   ```

1. Check if dependencies got added/updated/removed

   ```sh
   yarn
   ```

1. Apply database migrations by running <b>one of</b> the following commands:

   In a development environment, run:

   ```sh
   yarn workspace @calcom/prisma db-migrate
   ```

   (This can clear your development database in some cases)

   In a production environment, run:

   ```sh
   yarn workspace @calcom/prisma db-deploy
   ```

1. Check for `.env` variables changes

   ```sh
   yarn predev
   ```

1. Start the server. In a development environment, just do:

   ```sh
   yarn dev
   ```

   For a production build, run for example:

   ```sh
   yarn build
   yarn start
   ```

1. Enjoy the new version.
<!-- DEPLOYMENT -->

## Deployment

### Docker

The Docker configuration for Cal.com is an effort powered by people within the community.

If you want to contribute to the Docker repository, [reply here](https://github.com/calcom/docker/discussions/32).

The Docker configuration can be found [in our docker repository](https://github.com/calcom/docker).

Issues with Docker? Find your answer or open a new discussion [here](https://github.com/calcom/docker/discussions) to ask the community.

Cal.com, Inc. does not provide official support for Docker, but we will accept fixes and documentation. Use at your own risk.

### Railway

[![Deploy on Railway](https://railway.app/button.svg)](https://railway.app/new/template/cal)

You can deploy Cal.com on [Railway](https://railway.app) using the button above. The team at Railway also have a [detailed blog post](https://blog.railway.app/p/calendso) on deploying Cal.com on their platform.

### Vercel

Currently Vercel Pro Plan is required to be able to Deploy this application with Vercel, due to limitations on the number of serverless functions on the free plan.

[![Deploy with Vercel](https://vercel.com/button)](https://vercel.com/new/clone?repository-url=https%3A%2F%2Fgithub.com%2Fcalcom%2Fcal.com&env=DATABASE_URL,NEXT_PUBLIC_WEBAPP_URL,NEXTAUTH_URL,NEXTAUTH_SECRET,CRON_API_KEY,CALENDSO_ENCRYPTION_KEY&envDescription=See%20all%20available%20env%20vars&envLink=https%3A%2F%2Fgithub.com%2Fcalcom%2Fcal.com%2Fblob%2Fmain%2F.env.example&project-name=cal&repo-name=cal.com&build-command=cd%20../..%20%26%26%20yarn%20build&root-directory=apps%2Fweb%2F)

### Render

[![Deploy to Render](https://render.com/images/deploy-to-render-button.svg)](https://render.com/deploy?repo=https://github.com/calcom/docker)

### Elestio

[![Deploy on Elestio](https://pub-da36157c854648669813f3f76c526c2b.r2.dev/deploy-on-elestio-black.png)](https://elest.io/open-source/cal.com)

<!-- ROADMAP -->

## Roadmap

<a href="https://cal.com/roadmap"><img src="https://user-images.githubusercontent.com/8019099/176388295-25081ca4-207e-4468-8079-37b195fa8e59.png" alt="Cal.com Roadmap" /></a>

See the [roadmap project](https://cal.com/roadmap) for a list of proposed features (and known issues). You can change the view to see planned tagged releases.

<!-- RORADMAP -->

## Repo Activity

<img width="100%" src="https://repobeats.axiom.co/api/embed/6bfca2f20f39738048b6e70ca205efde46352c3d.svg" />

<!-- CONTRIBUTING -->

## Contributing

Please see our [contributing guide](/CONTRIBUTING.md).

### Good First Issues

We have a list of [help wanted](https://github.com/calcom/cal.com/issues?q=is:issue+is:open+label:%22%F0%9F%99%8B%F0%9F%8F%BB%E2%80%8D%E2%99%82%EF%B8%8Fhelp+wanted%22) that contain small features and bugs which have a relatively limited scope. This is a great place to get started, gain experience, and get familiar with our contribution process.

<!-- BOUNTIES -->

### Bounties

<a href="https://console.algora.io/org/cal/bounties?status=open">
  <picture>
    <source media="(prefers-color-scheme: dark)" srcset="https://console.algora.io/api/og/cal/bounties.png?p=0&status=open&theme=dark">
    <img alt="Bounties of cal" src="https://console.algora.io/api/og/cal/bounties.png?p=0&status=open&theme=light">
  </picture>
</a>

<!-- CONTRIBUTORS -->

### Contributors

<a href="https://github.com/calcom/cal.com/graphs/contributors">
  <img src="https://contrib.rocks/image?repo=calcom/cal.com" />
</a>

<!-- TRANSLATIONS -->

### Translations

Don't code but still want to contribute? Join our [discord](https://go.cal.com/discord) and join the [#Translate channel](https://discord.com/channels/1125390093386010654/1125398231585661040) and let us know what language you want to translate.

![ar translation](https://img.shields.io/badge/dynamic/json?color=blue&label=ar&style=flat&logo=crowdin&query=%24.progress.0.data.translationProgress&url=https%3A%2F%2Fbadges.awesome-crowdin.com%2Fstats-200011276-1.json) ![bg translation](https://img.shields.io/badge/dynamic/json?color=blue&label=bg&style=flat&logo=crowdin&query=%24.progress.1.data.translationProgress&url=https%3A%2F%2Fbadges.awesome-crowdin.com%2Fstats-200011276-1.json) ![cs translation](https://img.shields.io/badge/dynamic/json?color=blue&label=cs&style=flat&logo=crowdin&query=%24.progress.2.data.translationProgress&url=https%3A%2F%2Fbadges.awesome-crowdin.com%2Fstats-200011276-1.json) ![de translation](https://img.shields.io/badge/dynamic/json?color=blue&label=de&style=flat&logo=crowdin&query=%24.progress.3.data.translationProgress&url=https%3A%2F%2Fbadges.awesome-crowdin.com%2Fstats-200011276-1.json) ![el translation](https://img.shields.io/badge/dynamic/json?color=blue&label=el&style=flat&logo=crowdin&query=%24.progress.4.data.translationProgress&url=https%3A%2F%2Fbadges.awesome-crowdin.com%2Fstats-200011276-1.json) ![en translation](https://img.shields.io/badge/dynamic/json?color=blue&label=en&style=flat&logo=crowdin&query=%24.progress.5.data.translationProgress&url=https%3A%2F%2Fbadges.awesome-crowdin.com%2Fstats-200011276-1.json) ![es translation](https://img.shields.io/badge/dynamic/json?color=blue&label=es&style=flat&logo=crowdin&query=%24.progress.6.data.translationProgress&url=https%3A%2F%2Fbadges.awesome-crowdin.com%2Fstats-200011276-1.json) ![es-419 translation](https://img.shields.io/badge/dynamic/json?color=blue&label=es-419&style=flat&logo=crowdin&query=%24.progress.7.data.translationProgress&url=https%3A%2F%2Fbadges.awesome-crowdin.com%2Fstats-200011276-1.json) ![fr translation](https://img.shields.io/badge/dynamic/json?color=blue&label=fr&style=flat&logo=crowdin&query=%24.progress.8.data.translationProgress&url=https%3A%2F%2Fbadges.awesome-crowdin.com%2Fstats-200011276-1.json) ![he translation](https://img.shields.io/badge/dynamic/json?color=blue&label=he&style=flat&logo=crowdin&query=%24.progress.9.data.translationProgress&url=https%3A%2F%2Fbadges.awesome-crowdin.com%2Fstats-200011276-1.json) ![hu translation](https://img.shields.io/badge/dynamic/json?color=blue&label=hu&style=flat&logo=crowdin&query=%24.progress.10.data.translationProgress&url=https%3A%2F%2Fbadges.awesome-crowdin.com%2Fstats-200011276-1.json) ![it translation](https://img.shields.io/badge/dynamic/json?color=blue&label=it&style=flat&logo=crowdin&query=%24.progress.11.data.translationProgress&url=https%3A%2F%2Fbadges.awesome-crowdin.com%2Fstats-200011276-1.json) ![ja translation](https://img.shields.io/badge/dynamic/json?color=blue&label=ja&style=flat&logo=crowdin&query=%24.progress.12.data.translationProgress&url=https%3A%2F%2Fbadges.awesome-crowdin.com%2Fstats-200011276-1.json) ![ko translation](https://img.shields.io/badge/dynamic/json?color=blue&label=ko&style=flat&logo=crowdin&query=%24.progress.13.data.translationProgress&url=https%3A%2F%2Fbadges.awesome-crowdin.com%2Fstats-200011276-1.json) ![nl translation](https://img.shields.io/badge/dynamic/json?color=blue&label=nl&style=flat&logo=crowdin&query=%24.progress.14.data.translationProgress&url=https%3A%2F%2Fbadges.awesome-crowdin.com%2Fstats-200011276-1.json) ![no translation](https://img.shields.io/badge/dynamic/json?color=blue&label=no&style=flat&logo=crowdin&query=%24.progress.15.data.translationProgress&url=https%3A%2F%2Fbadges.awesome-crowdin.com%2Fstats-200011276-1.json) ![pl translation](https://img.shields.io/badge/dynamic/json?color=blue&label=pl&style=flat&logo=crowdin&query=%24.progress.16.data.translationProgress&url=https%3A%2F%2Fbadges.awesome-crowdin.com%2Fstats-200011276-1.json) ![pt translation](https://img.shields.io/badge/dynamic/json?color=blue&label=pt&style=flat&logo=crowdin&query=%24.progress.17.data.translationProgress&url=https%3A%2F%2Fbadges.awesome-crowdin.com%2Fstats-200011276-1.json) ![pt-BR translation](https://img.shields.io/badge/dynamic/json?color=blue&label=pt-BR&style=flat&logo=crowdin&query=%24.progress.18.data.translationProgress&url=https%3A%2F%2Fbadges.awesome-crowdin.com%2Fstats-200011276-1.json) ![ro translation](https://img.shields.io/badge/dynamic/json?color=blue&label=ro&style=flat&logo=crowdin&query=%24.progress.19.data.translationProgress&url=https%3A%2F%2Fbadges.awesome-crowdin.com%2Fstats-200011276-1.json) ![ru translation](https://img.shields.io/badge/dynamic/json?color=blue&label=ru&style=flat&logo=crowdin&query=%24.progress.20.data.translationProgress&url=https%3A%2F%2Fbadges.awesome-crowdin.com%2Fstats-200011276-1.json) ![sr translation](https://img.shields.io/badge/dynamic/json?color=blue&label=sr&style=flat&logo=crowdin&query=%24.progress.21.data.translationProgress&url=https%3A%2F%2Fbadges.awesome-crowdin.com%2Fstats-200011276-1.json) ![sv translation](https://img.shields.io/badge/dynamic/json?color=blue&label=sv&style=flat&logo=crowdin&query=%24.progress.22.data.translationProgress&url=https%3A%2F%2Fbadges.awesome-crowdin.com%2Fstats-200011276-1.json) ![tr translation](https://img.shields.io/badge/dynamic/json?color=blue&label=tr&style=flat&logo=crowdin&query=%24.progress.23.data.translationProgress&url=https%3A%2F%2Fbadges.awesome-crowdin.com%2Fstats-200011276-1.json) ![uk translation](https://img.shields.io/badge/dynamic/json?color=blue&label=uk&style=flat&logo=crowdin&query=%24.progress.24.data.translationProgress&url=https%3A%2F%2Fbadges.awesome-crowdin.com%2Fstats-200011276-1.json) ![vi translation](https://img.shields.io/badge/dynamic/json?color=blue&label=vi&style=flat&logo=crowdin&query=%24.progress.25.data.translationProgress&url=https%3A%2F%2Fbadges.awesome-crowdin.com%2Fstats-200011276-1.json) ![zh-CN translation](https://img.shields.io/badge/dynamic/json?color=blue&label=zh-CN&style=flat&logo=crowdin&query=%24.progress.26.data.translationProgress&url=https%3A%2F%2Fbadges.awesome-crowdin.com%2Fstats-200011276-1.json) ![zh-TW translation](https://img.shields.io/badge/dynamic/json?color=blue&label=zh-TW&style=flat&logo=crowdin&query=%24.progress.27.data.translationProgress&url=https%3A%2F%2Fbadges.awesome-crowdin.com%2Fstats-200011276-1.json)

## Enabling Content Security Policy

- Set CSP_POLICY="non-strict" env variable, which enables [Strict CSP](https://web.dev/strict-csp/) except for unsafe-inline in style-src . If you have some custom changes in your instance, you might have to make some code change to make your instance CSP compatible. Right now it enables strict CSP only on login page and on other SSR pages it is enabled in Report only mode to detect possible issues. On, SSG pages it is still not supported.

## Integrations

### Obtaining the Google API Credentials

1. Open [Google API Console](https://console.cloud.google.com/apis/dashboard). If you don't have a project in your Google Cloud subscription, you'll need to create one before proceeding further. Under Dashboard pane, select Enable APIS and Services.
2. In the search box, type calendar and select the Google Calendar API search result.
3. Enable the selected API.
4. Next, go to the [OAuth consent screen](https://console.cloud.google.com/apis/credentials/consent) from the side pane. Select the app type (Internal or External) and enter the basic app details on the first page.
5. In the second page on Scopes, select Add or Remove Scopes. Search for Calendar.event and select the scope with scope value `.../auth/calendar.events`, `.../auth/calendar.readonly` and select Update.
6. In the third page (Test Users), add the Google account(s) you'll be using. Make sure the details are correct on the last page of the wizard and your consent screen will be configured.
7. Now select [Credentials](https://console.cloud.google.com/apis/credentials) from the side pane and then select Create Credentials. Select the OAuth Client ID option.
8. Select Web Application as the Application Type.
9. Under Authorized redirect URI's, select Add URI and then add the URI `<Cal.com URL>/api/integrations/googlecalendar/callback` and `<Cal.com URL>/api/auth/callback/google` replacing Cal.com URL with the URI at which your application runs.
10. The key will be created and you will be redirected back to the Credentials page. Select the newly generated client ID under OAuth 2.0 Client IDs.
11. Select Download JSON. Copy the contents of this file and paste the entire JSON string in the `.env` file as the value for `GOOGLE_API_CREDENTIALS` key.

#### _Adding google calendar to Cal.com App Store_

After adding Google credentials, you can now Google Calendar App to the app store.
You can repopulate the App store by running

```
cd packages/prisma
yarn seed-app-store
```

You will need to complete a few more steps to activate Google Calendar App.
Make sure to complete section "Obtaining the Google API Credentials". After that do the
following

1. Add extra redirect URL `<Cal.com URL>/api/auth/callback/google`
1. Under 'OAuth consent screen', click "PUBLISH APP"

### Obtaining Microsoft Graph Client ID and Secret

1. Open [Azure App Registration](https://portal.azure.com/#blade/Microsoft_AAD_IAM/ActiveDirectoryMenuBlade/RegisteredApps) and select New registration
2. Name your application
3. Set **Who can use this application or access this API?** to **Accounts in any organizational directory (Any Azure AD directory - Multitenant)**
4. Set the **Web** redirect URI to `<Cal.com URL>/api/integrations/office365calendar/callback` replacing Cal.com URL with the URI at which your application runs.
5. Use **Application (client) ID** as the **MS_GRAPH_CLIENT_ID** attribute value in .env
6. Click **Certificates & secrets** create a new client secret and use the value as the **MS_GRAPH_CLIENT_SECRET** attribute

### Obtaining Zoom Client ID and Secret

1. Open [Zoom Marketplace](https://marketplace.zoom.us/) and sign in with your Zoom account.
2. On the upper right, click "Develop" => "Build App".
3. On "OAuth", select "Create".
4. Name your App.
5. Choose "User-managed app" as the app type.
6. De-select the option to publish the app on the Zoom App Marketplace.
7. Click "Create".
8. Now copy the Client ID and Client Secret to your `.env` file into the `ZOOM_CLIENT_ID` and `ZOOM_CLIENT_SECRET` fields.
9. Set the Redirect URL for OAuth `<Cal.com URL>/api/integrations/zoomvideo/callback` replacing Cal.com URL with the URI at which your application runs.
10. Also add the redirect URL given above as an allow list URL and enable "Subdomain check". Make sure, it says "saved" below the form.
11. You don't need to provide basic information about your app. Instead click on "Scopes" and then on "+ Add Scopes". On the left, click the category "Meeting" and check the scope `meeting:write`.
12. Click "Done".
13. You're good to go. Now you can easily add your Zoom integration in the Cal.com settings.

### Obtaining Daily API Credentials

1. Visit our [Daily.co Partnership Form](https://go.cal.com/daily) and enter your information
2. From within your dashboard, go to the [developers](https://dashboard.daily.co/developers) tab.
3. Copy your API key.
4. Now paste the API key to your `.env` file into the `DAILY_API_KEY` field in your `.env` file.
5. If you have the [Daily Scale Plan](https://daily.co/pricing) set the `DAILY_SCALE_PLAN` variable to `true` in order to use features like video recording.

### Obtaining Basecamp Client ID and Secret

1. Visit the [37 Signals Integrations Dashboard](launchpad.37signals.com/integrations) and sign in.
2. Register a new application by clicking the Register one now link.
3. Fill in your company details.
4. Select Basecamp 4 as the product to integrate with.
5. Set the Redirect URL for OAuth `<Cal.com URL>/api/integrations/basecamp3/callback` replacing Cal.com URL with the URI at which your application runs.
6. Click on done and copy the Client ID and secret into the `BASECAMP3_CLIENT_ID` and `BASECAMP3_CLIENT_SECRET` fields.
<<<<<<< HEAD
7. Set the `BASECAMP3_CLIENT_SECRET` env variable to `{your_domain} ({support_email})`. 
For example, `Cal.com (support@cal.com)`.

### Obtaining BigBlueButton API Endpoint and Secret

[See BigBlueButton Readme](./packages/app-store/bigbluebutton/README.md)
=======
7. Set the `BASECAMP3_CLIENT_SECRET` env variable to `{your_domain} ({support_email})`.
   For example, `Cal.com (support@cal.com)`.
>>>>>>> 0b5f8283

### Obtaining HubSpot Client ID and Secret

1. Open [HubSpot Developer](https://developer.hubspot.com/) and sign into your account, or create a new one.
2. From within the home of the Developer account page, go to "Manage apps".
3. Click "Create app" button top right.
4. Fill in any information you want in the "App info" tab
5. Go to tab "Auth"
6. Now copy the Client ID and Client Secret to your `.env` file into the `HUBSPOT_CLIENT_ID` and `HUBSPOT_CLIENT_SECRET` fields.
7. Set the Redirect URL for OAuth `<Cal.com URL>/api/integrations/hubspot/callback` replacing Cal.com URL with the URI at which your application runs.
8. In the "Scopes" section at the bottom of the page, make sure you select "Read" and "Write" for scope called `crm.objects.contacts`
9. Click the "Save" button at the bottom footer.
10. You're good to go. Now you can see any booking in Cal.com created as a meeting in HubSpot for your contacts.

### Obtaining Webex Client ID and Secret

[See Webex Readme](./packages/app-store/webex/)

### Obtaining ZohoCRM Client ID and Secret

1. Open [Zoho API Console](https://api-console.zoho.com/) and sign into your account, or create a new one.
2. From within the API console page, go to "Applications".
3. Click "ADD CLIENT" button top right and select "Server-based Applications".
4. Fill in any information you want in the "Client Details" tab
5. Go to tab "Client Secret" tab.
6. Now copy the Client ID and Client Secret to your `.env` file into the `ZOHOCRM_CLIENT_ID` and `ZOHOCRM_CLIENT_SECRET` fields.
7. Set the Redirect URL for OAuth `<Cal.com URL>/api/integrations/zohocrm/callback` replacing Cal.com URL with the URI at which your application runs.
8. In the "Settings" section check the "Multi-DC" option if you wish to use the same OAuth credentials for all data centers.
9. Click the "Save"/ "UPDATE" button at the bottom footer.
10. You're good to go. Now you can easily add your ZohoCRM integration in the Cal.com settings.

### Obtaining Zoho Calendar Client ID and Secret

[Follow these steps](./packages/app-store/zohocalendar/)

### Obtaining Zoho Bigin Client ID and Secret

[Follow these steps](./packages/app-store/zoho-bigin/)

### Obtaining Pipedrive Client ID and Secret

[Follow these steps](./packages/app-store/pipedrive-crm/)

## Workflows

### Setting up SendGrid for Email reminders

1. Create a SendGrid account (https://signup.sendgrid.com/)
2. Go to Settings -> API keys and create an API key
3. Copy API key to your `.env` file into the `SENDGRID_API_KEY` field
4. Go to Settings -> Sender Authentication and verify a single sender
5. Copy the verified E-Mail to your `.env` file into the `SENDGRID_EMAIL` field
6. Add your custom sender name to the `.env` file into the `NEXT_PUBLIC_SENDGRID_SENDER_NAME` field (fallback is Cal.com)

### Setting up Twilio for SMS reminders

1. Create a Twilio account (https://twilio.com/try-twilio)
2. Click ‘Get a Twilio phone number’
3. Copy Account SID to your `.env` file into the `TWILIO_SID` field
4. Copy Auth Token to your `.env` file into the `TWILIO_TOKEN` field
5. Copy your Twilio phone number to your `.env` file into the `TWILIO_PHONE_NUMBER` field
6. Add your own sender ID to the `.env` file into the `NEXT_PUBLIC_SENDER_ID` field (fallback is Cal.com)
7. Create a messaging service (Develop -> Messaging -> Services)
8. Choose any name for the messaging service
9. Click 'Add Senders'
10. Choose phone number as sender type
11. Add the listed phone number
12. Leave all other fields as they are
13. Complete setup and click ‘View my new Messaging Service’
14. Copy Messaging Service SID to your `.env` file into the `TWILIO_MESSAGING_SID` field
15. Create a verify service
16. Copy Verify Service SID to your `.env` file into the `TWILIO_VERIFY_SID` field

<!-- LICENSE -->

## License

Distributed under the [AGPLv3 License](https://github.com/calcom/cal.com/blob/main/LICENSE). See `LICENSE` for more information.

<!-- ACKNOWLEDGEMENTS -->

## Acknowledgements

Special thanks to these amazing projects which help power Cal.com:

- [Vercel](https://vercel.com/?utm_source=calend-so&utm_campaign=oss)
- [Next.js](https://nextjs.org/)
- [Day.js](https://day.js.org/)
- [Tailwind CSS](https://tailwindcss.com/)
- [Prisma](https://prisma.io/)

Cal.com is an [open startup](https://cal.com/open) and [Jitsu](https://github.com/jitsucom/jitsu) (an open-source Segment alternative) helps us to track most of the usage metrics.<|MERGE_RESOLUTION|>--- conflicted
+++ resolved
@@ -513,17 +513,12 @@
 4. Select Basecamp 4 as the product to integrate with.
 5. Set the Redirect URL for OAuth `<Cal.com URL>/api/integrations/basecamp3/callback` replacing Cal.com URL with the URI at which your application runs.
 6. Click on done and copy the Client ID and secret into the `BASECAMP3_CLIENT_ID` and `BASECAMP3_CLIENT_SECRET` fields.
-<<<<<<< HEAD
-7. Set the `BASECAMP3_CLIENT_SECRET` env variable to `{your_domain} ({support_email})`. 
-For example, `Cal.com (support@cal.com)`.
-
-### Obtaining BigBlueButton API Endpoint and Secret
-
-[See BigBlueButton Readme](./packages/app-store/bigbluebutton/README.md)
-=======
 7. Set the `BASECAMP3_CLIENT_SECRET` env variable to `{your_domain} ({support_email})`.
    For example, `Cal.com (support@cal.com)`.
->>>>>>> 0b5f8283
+
+### Obtaining BigBlueButton API Endpoint and Secret
+
+[See BigBlueButton Readme](./packages/app-store/bigbluebutton/README.md)
 
 ### Obtaining HubSpot Client ID and Secret
 
