import type React from "react";

import type { BookerProps } from "@calcom/features/bookings/Booker";
import type { BookerStore } from "@calcom/features/bookings/Booker/store";
import type { Timezone, VIEW_TYPE } from "@calcom/features/bookings/Booker/types";
import type { BookingResponse } from "@calcom/platform-libraries";
import type {
  ApiSuccessResponse,
  ApiErrorResponse,
  ApiSuccessResponseWithoutData,
  RoutingFormSearchParams,
} from "@calcom/platform-types";
<<<<<<< HEAD
=======
import type { BookerLayouts } from "@calcom/prisma/zod-utils";
import type { Slot } from "@calcom/trpc/server/routers/viewer/slots/types";
>>>>>>> 18b5612c

import type { UseCreateBookingInput } from "../hooks/bookings/useCreateBooking";

// Type that includes only the data values from BookerStore (excluding functions)
export type BookerStoreValues = Omit<
  BookerStore,
  | "setState"
  | "setLayout"
  | "setSelectedDate"
  | "setSelectedDatesAndTimes"
  | "addToSelectedDate"
  | "setVerifiedEmail"
  | "setMonth"
  | "setDayCount"
  | "setSeatedEventData"
  | "setTimezone"
  | "initialize"
  | "setSelectedDuration"
  | "setBookingData"
  | "setRecurringEventCount"
  | "setOccurenceCount"
  | "setTentativeSelectedTimeslots"
  | "setSelectedTimeslot"
  | "setFormValues"
  | "setOrg"
>;

export type BookerPlatformWrapperAtomProps = Omit<
  BookerProps,
  "username" | "entity" | "isTeamEvent" | "teamId"
> & {
  rescheduleUid?: string;
  rescheduledBy?: string;
  bookingUid?: string;
  entity?: BookerProps["entity"];
  // values for the booking form and booking fields
  defaultFormValues?: {
    firstName?: string;
    lastName?: string;
    guests?: string[];
    name?: string;
    email?: string;
    notes?: string;
    rescheduleReason?: string;
  } & Record<string, string | string[]>;
  handleCreateBooking?: (input: UseCreateBookingInput) => void;
  onCreateBookingSuccess?: (data: ApiSuccessResponse<BookingResponse>) => void;
  onCreateBookingError?: (data: ApiErrorResponse | Error) => void;
  onCreateRecurringBookingSuccess?: (data: ApiSuccessResponse<BookingResponse[]>) => void;
  onCreateRecurringBookingError?: (data: ApiErrorResponse | Error) => void;
  onCreateInstantBookingSuccess?: (data: ApiSuccessResponse<BookingResponse>) => void;
  onCreateInstantBookingError?: (data: ApiErrorResponse | Error) => void;
  onReserveSlotSuccess?: (data: ApiSuccessResponse<string>) => void;
  onReserveSlotError?: (data: ApiErrorResponse) => void;
  onDeleteSlotSuccess?: (data: ApiSuccessResponseWithoutData) => void;
  onDeleteSlotError?: (data: ApiErrorResponse) => void;
  onBookerStateChange?: (state: BookerStoreValues) => void;
  handleSlotReservation?: (timeslot: string) => void;
  locationUrl?: string;
  view?: VIEW_TYPE;
  metadata?: Record<string, string>;
  bannerUrl?: string;
  onDryRunSuccess?: () => void;
  hostsLimit?: number;
  preventEventTypeRedirect?: boolean;
  allowUpdatingUrlParams?: boolean;
  confirmButtonDisabled?: boolean;
  timeZones?: Timezone[];
  isBookingDryRun?: boolean;
  eventMetaChildren?: React.ReactNode;
  onTimeslotsLoaded?: (slots: Record<string, Slot[]>) => void;
};

export type BookerPlatformWrapperAtomPropsForIndividual = BookerPlatformWrapperAtomProps & {
  username: string | string[];
  isTeamEvent?: false;
  routingFormSearchParams?: RoutingFormSearchParams;
};

export type BookerPlatformWrapperAtomPropsForTeam = BookerPlatformWrapperAtomProps & {
  username?: string | string[];
  isTeamEvent: true;
  teamId: number;
  routingFormSearchParams?: RoutingFormSearchParams;
};<|MERGE_RESOLUTION|>--- conflicted
+++ resolved
@@ -10,11 +10,7 @@
   ApiSuccessResponseWithoutData,
   RoutingFormSearchParams,
 } from "@calcom/platform-types";
-<<<<<<< HEAD
-=======
-import type { BookerLayouts } from "@calcom/prisma/zod-utils";
 import type { Slot } from "@calcom/trpc/server/routers/viewer/slots/types";
->>>>>>> 18b5612c
 
 import type { UseCreateBookingInput } from "../hooks/bookings/useCreateBooking";
 
