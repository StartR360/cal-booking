{
  "name": "@calcom/atoms",
  "sideEffects": false,
  "type": "module",
  "description": "Customizable UI components to integrate scheduling into your product.",
  "authors": "Cal.com, Inc.",
  "version": "1.0.102",
  "scripts": {
    "dev": "yarn vite build --watch & npx tailwindcss -i ./globals.css -o ./globals.min.css --postcss --watch",
    "build": "NODE_OPTIONS='--max_old_space_size=16384' rm -rf dist && yarn vite build && npx tailwindcss -i ./globals.css -o ./globals.min.css --postcss --minify && mkdir ./dist/packages/prisma-client && cp -rf ../../../node_modules/.prisma/client/*.d.ts ./dist/packages/prisma-client",
    "publish": "yarn build && npm publish --access public",
    "test": "jest"
  },
  "devDependencies": {
    "@calcom/platform-libraries": "0.0.2",
    "@rollup/plugin-node-resolve": "^15.0.1",
    "@types/jest": "^29.5.12",
    "@types/node": "^20.3.1",
    "@types/react": "18.0.26",
    "@types/react-dom": "^18.0.9",
    "@vitejs/plugin-react": "^2.2.0",
    "@vitejs/plugin-react-swc": "^3.7.0",
    "autoprefixer": "^10.4.19",
    "jest": "^29.7.0",
    "postcss": "^8.4.38",
    "postcss-import": "^16.1.0",
    "postcss-prefixer": "^3.0.0",
    "postcss-prefixwrap": "1.46.0",
    "rollup-plugin-node-builtins": "^2.1.2",
    "rollup-plugin-visualizer": "^5.14.0",
    "ts-jest": "^29.1.2",
<<<<<<< HEAD
    "typescript": "^5.4.5",
=======
    "typescript": "^5.8.3",
>>>>>>> ad697365
    "vite": "^5.0.10",
    "vite-plugin-dts": "^3.7.3",
    "vite-plugin-inspect": "^0.8.4",
    "vite-plugin-node-polyfills": "^0.22.0"
  },
  "files": [
    "dist",
    "globals.min.css"
  ],
  "module": "./dist/cal-atoms.js",
  "exports": {
    ".": {
      "import": "./dist/cal-atoms.js",
      "types": "./dist/index.d.ts"
    },
    "./add-members-switch/AddMembersWithSwitchPlatformWrapper": "./add-members-switch/AddMembersWithSwitchPlatformWrapper.tsx",
    "./add-members-switch/AddMembersWithSwitchWebWrapper": "./add-members-switch/AddMembersWithSwitchWebWrapper.tsx",
    "./availability/AvailabilitySettings": "./availability/AvailabilitySettings.tsx",
    "./booker": "./booker/index.ts",
    "./components/ui/shell": "./src/components/ui/shell.tsx",
    "./connect/conferencing-apps/ConferencingAppsViewWebWrapper": "./connect/conferencing-apps/ConferencingAppsViewWebWrapper.tsx",
    "./destination-calendar/wrappers/DestinationCalendarSettingsWebWrapper": "./destination-calendar/wrappers/DestinationCalendarSettingsWebWrapper.tsx",
    "./dist/index.ts": "./index.ts",
    "./dist/index.d.ts": "./dist/index.d.ts",
    "./event-types/wrappers/EventTypeWebWrapper": "./event-types/wrappers/EventTypeWebWrapper.tsx",
    "./globals.min.css": "./globals.min.css",
    "./hooks/bookings/useHandleBookEvent": "./hooks/bookings/useHandleBookEvent.ts",
    "./hooks/useAtomsContext": "./hooks/useAtomsContext.ts",
    "./hooks/useIsPlatform": "./hooks/useIsPlatform.ts",
    "./hooks/useIsPlatformBookerEmbed": "./hooks/useIsPlatformBookerEmbed.ts",
    "./hooks/event-types/private/useEventTypeById": "./hooks/event-types/private/useEventTypeById.ts",
    "./selected-calendars/wrappers/SelectedCalendarsSettingsWebWrapper": "./selected-calendars/wrappers/SelectedCalendarsSettingsWebWrapper.tsx",
    "./timezone": "./timezone/index.tsx"
  },
  "types": "./dist/index.d.ts",
  "dependencies": {
    "@radix-ui/react-dialog-atoms": "npm:@radix-ui/react-dialog@^1.0.4",
    "@radix-ui/react-slot": "^1.0.2",
    "@radix-ui/react-switch": "^1.1.0",
    "@radix-ui/react-toast": "^1.1.5",
    "@radix-ui/react-tooltip-atoms": "npm:@radix-ui/react-tooltip@^1.0.0",
    "@tanstack/react-query": "^5.17.15",
    "class-variance-authority": "^0.7.0",
    "clsx": "^2.0.0",
    "dompurify": "^3.2.3",
    "marked": "^15.0.3",
    "react-use": "^17.4.2",
    "tailwind-merge": "^1.13.2",
    "tailwindcss": "^3.3.3",
    "tailwindcss-animate": "^1.0.6"
  },
  "peerDependencies": {
    "react": ">=18.0.0",
    "typescript": ">=5.4.5"
  }
}<|MERGE_RESOLUTION|>--- conflicted
+++ resolved
@@ -29,11 +29,7 @@
     "rollup-plugin-node-builtins": "^2.1.2",
     "rollup-plugin-visualizer": "^5.14.0",
     "ts-jest": "^29.1.2",
-<<<<<<< HEAD
-    "typescript": "^5.4.5",
-=======
     "typescript": "^5.8.3",
->>>>>>> ad697365
     "vite": "^5.0.10",
     "vite-plugin-dts": "^3.7.3",
     "vite-plugin-inspect": "^0.8.4",
