--- conflicted
+++ resolved
@@ -1,8 +1,2 @@
 export { Booker } from "./booker/Booker";
-<<<<<<< HEAD
-export { CalProvider } from "./cal-provider/index";
-export { ConnectToCal } from "./connect-to-cal-button/index";
-export { Availability } from "./availability/index";
-=======
-export { CalProvider } from "./cal-provider/CalProvider";
->>>>>>> 66740a26
+export { Availability } from "./availability/index";