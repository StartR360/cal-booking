--- conflicted
+++ resolved
@@ -9,13 +9,9 @@
 import { deleteWebhookScheduledTriggers } from "@calcom/features/webhooks/lib/scheduleTrigger";
 import sendPayload from "@calcom/features/webhooks/lib/sendOrSchedulePayload";
 import { isPrismaObjOrUndefined } from "@calcom/lib";
-<<<<<<< HEAD
-import { getDwdOrRegularCredential } from "@calcom/lib/domainWideDelegation/server";
-=======
 import { CalendarEventBuilder } from "@calcom/lib/builders/CalendarEvent/builder";
 import { CalendarEventDirector } from "@calcom/lib/builders/CalendarEvent/director";
 import { getDelegationCredentialOrRegularCredential } from "@calcom/lib/delegationCredential/server";
->>>>>>> 96fcf7be
 import { getBookerBaseUrl } from "@calcom/lib/getBookerUrl/server";
 import getOrgIdFromMemberOrTeamId from "@calcom/lib/getOrgIdFromMemberOrTeamId";
 import { getTeamIdFromEventType } from "@calcom/lib/getTeamIdFromEventType";
@@ -244,38 +240,22 @@
 
       if (bookingRef.type.endsWith("_calendar")) {
         const calendar = await getCalendar(
-<<<<<<< HEAD
-          getDwdOrRegularCredential({
-            credentials,
-            id: {
-              credentialId: bookingRef?.credentialId,
-              dwdId: bookingRef?.domainWideDelegationCredentialId,
-=======
           getDelegationCredentialOrRegularCredential({
             credentials,
             id: {
               credentialId: bookingRef?.credentialId,
               delegationCredentialId: bookingRef?.delegationCredentialId,
->>>>>>> 96fcf7be
             },
           })
         );
         return calendar?.deleteEvent(bookingRef.uid, builder.calendarEvent, bookingRef.externalCalendarId);
       } else if (bookingRef.type.endsWith("_video")) {
         return deleteMeeting(
-<<<<<<< HEAD
-          getDwdOrRegularCredential({
-            credentials,
-            id: {
-              credentialId: bookingRef?.credentialId,
-              dwdId: bookingRef?.domainWideDelegationCredentialId,
-=======
           getDelegationCredentialOrRegularCredential({
             credentials,
             id: {
               credentialId: bookingRef?.credentialId,
               delegationCredentialId: bookingRef?.delegationCredentialId,
->>>>>>> 96fcf7be
             },
           }),
           bookingRef.uid
