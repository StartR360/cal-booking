import authedProcedure from "../../../procedures/authedProcedure";
import { router } from "../../../trpc";
import { ZCreateInputSchema } from "./create.schema";
import { ZVerifyCodeInputSchema } from "./verifyCode.schema";

type OrganizationsRouterHandlerCache = {
  create?: typeof import("./create.handler").createHandler;
  listCurrent?: typeof import("./list.handler").listHandler;
  verifyCode?: typeof import("./verifyCode.handler").verifyCodeHandler;
};

const UNSTABLE_HANDLER_CACHE: OrganizationsRouterHandlerCache = {};

export const viewerOrganizationsRouter = router({
  create: authedProcedure.input(ZCreateInputSchema).mutation(async ({ ctx, input }) => {
    if (!UNSTABLE_HANDLER_CACHE.create) {
      UNSTABLE_HANDLER_CACHE.create = await import("./create.handler").then((mod) => mod.createHandler);
    }

    // Unreachable code but required for type safety
    if (!UNSTABLE_HANDLER_CACHE.create) {
      throw new Error("Failed to load handler");
    }

    return UNSTABLE_HANDLER_CACHE.create({
      ctx,
      input,
    });
  }),
  verifyCode: authedProcedure.input(ZVerifyCodeInputSchema).mutation(async ({ ctx, input }) => {
    if (!UNSTABLE_HANDLER_CACHE.verifyCode) {
      UNSTABLE_HANDLER_CACHE.verifyCode = await import("./verifyCode.handler").then(
        (mod) => mod.verifyCodeHandler
      );
    }

    // Unreachable code but required for type safety
    if (!UNSTABLE_HANDLER_CACHE.verifyCode) {
      throw new Error("Failed to load handler");
    }

    return UNSTABLE_HANDLER_CACHE.verifyCode({
      ctx,
      input,
    });
  }),
<<<<<<< HEAD
  verifyEmail: authedProcedure.input(ZVerifyEmailInputSchema).mutation(async ({ ctx, input }) => {
    if (!UNSTABLE_HANDLER_CACHE.verifyEmail) {
      UNSTABLE_HANDLER_CACHE.verifyEmail = await import("./verifyEmail.handler").then(
        (mod) => mod.verifyEmailHandler
      );
    }

    // Unreachable code but required for type safety
    if (!UNSTABLE_HANDLER_CACHE.verifyEmail) {
      throw new Error("Failed to load handler");
    }

    return UNSTABLE_HANDLER_CACHE.verifyEmail({
      ctx,
      input,
    });
  }),
  listCurrent: authedProcedure.query(async ({ ctx }) => {
    if (!UNSTABLE_HANDLER_CACHE.listCurrent) {
      UNSTABLE_HANDLER_CACHE.listCurrent = await import("./list.handler").then((mod) => mod.listHandler);
    }

    // Unreachable code but required for type safety
    if (!UNSTABLE_HANDLER_CACHE.listCurrent) {
      throw new Error("Failed to load handler");
    }

    return UNSTABLE_HANDLER_CACHE.listCurrent({
      ctx,
    });
  }),
=======
>>>>>>> 53319a06
});<|MERGE_RESOLUTION|>--- conflicted
+++ resolved
@@ -44,24 +44,6 @@
       input,
     });
   }),
-<<<<<<< HEAD
-  verifyEmail: authedProcedure.input(ZVerifyEmailInputSchema).mutation(async ({ ctx, input }) => {
-    if (!UNSTABLE_HANDLER_CACHE.verifyEmail) {
-      UNSTABLE_HANDLER_CACHE.verifyEmail = await import("./verifyEmail.handler").then(
-        (mod) => mod.verifyEmailHandler
-      );
-    }
-
-    // Unreachable code but required for type safety
-    if (!UNSTABLE_HANDLER_CACHE.verifyEmail) {
-      throw new Error("Failed to load handler");
-    }
-
-    return UNSTABLE_HANDLER_CACHE.verifyEmail({
-      ctx,
-      input,
-    });
-  }),
   listCurrent: authedProcedure.query(async ({ ctx }) => {
     if (!UNSTABLE_HANDLER_CACHE.listCurrent) {
       UNSTABLE_HANDLER_CACHE.listCurrent = await import("./list.handler").then((mod) => mod.listHandler);
@@ -76,6 +58,4 @@
       ctx,
     });
   }),
-=======
->>>>>>> 53319a06
 });