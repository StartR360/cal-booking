import { getAppFromSlug } from "@calcom/app-store/utils";
<<<<<<< HEAD
import { getAllDwdCredentialsForUserByAppSlug } from "@calcom/lib/domainWideDelegation/server";
=======
import { getAllDelegationCredentialsForUserByAppSlug } from "@calcom/lib/delegationCredential/server";
>>>>>>> 96fcf7be
import { prisma } from "@calcom/prisma";

import type { TrpcSessionUser } from "../../../types";
import type { TQueryForDependenciesInputSchema } from "./queryForDependencies.schema";

type QueryForDependenciesOptions = {
  ctx: {
    user: NonNullable<TrpcSessionUser>;
  };
  input: TQueryForDependenciesInputSchema;
};

export const queryForDependenciesHandler = async ({ ctx, input }: QueryForDependenciesOptions) => {
  if (!input) return;

  const dependencyData: { name: string; slug: string; installed: boolean }[] = [];

  await Promise.all(
    input.map(async (dependency) => {
      const appId = dependency;
      const dbCredential = await prisma.credential.findFirst({
        where: {
          appId,
          userId: ctx.user.id,
        },
      });

<<<<<<< HEAD
      const dwdCredentials = await getAllDwdCredentialsForUserByAppSlug({
        user: ctx.user,
        appSlug: appId,
      });
      const appInstalled = !!dbCredential || !!dwdCredentials.length;
=======
      const delegationCredentials = await getAllDelegationCredentialsForUserByAppSlug({
        user: ctx.user,
        appSlug: appId,
      });
      const appInstalled = !!dbCredential || !!delegationCredentials.length;
>>>>>>> 96fcf7be

      const app = getAppFromSlug(dependency);

      dependencyData.push({ name: app?.name || dependency, slug: dependency, installed: !!appInstalled });
    })
  );

  return dependencyData;
};<|MERGE_RESOLUTION|>--- conflicted
+++ resolved
@@ -1,9 +1,5 @@
 import { getAppFromSlug } from "@calcom/app-store/utils";
-<<<<<<< HEAD
-import { getAllDwdCredentialsForUserByAppSlug } from "@calcom/lib/domainWideDelegation/server";
-=======
 import { getAllDelegationCredentialsForUserByAppSlug } from "@calcom/lib/delegationCredential/server";
->>>>>>> 96fcf7be
 import { prisma } from "@calcom/prisma";
 
 import type { TrpcSessionUser } from "../../../types";
@@ -31,19 +27,11 @@
         },
       });
 
-<<<<<<< HEAD
-      const dwdCredentials = await getAllDwdCredentialsForUserByAppSlug({
-        user: ctx.user,
-        appSlug: appId,
-      });
-      const appInstalled = !!dbCredential || !!dwdCredentials.length;
-=======
       const delegationCredentials = await getAllDelegationCredentialsForUserByAppSlug({
         user: ctx.user,
         appSlug: appId,
       });
       const appInstalled = !!dbCredential || !!delegationCredentials.length;
->>>>>>> 96fcf7be
 
       const app = getAppFromSlug(dependency);
 
