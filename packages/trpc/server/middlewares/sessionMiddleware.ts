--- conflicted
+++ resolved
@@ -73,10 +73,7 @@
       allowDynamicBooking: true,
       organization: {
         select: {
-<<<<<<< HEAD
-=======
           id: true,
->>>>>>> fefb297c
           slug: true,
           metadata: true,
         },
