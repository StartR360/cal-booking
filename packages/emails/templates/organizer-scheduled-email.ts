import type { TFunction } from "i18next";
<<<<<<< HEAD
// eslint-disable-next-line no-restricted-imports
import { cloneDeep } from "lodash";
=======
import { default as cloneDeep } from "lodash/cloneDeep";
>>>>>>> 7f5534b3

import { getRichDescription } from "@calcom/lib/CalEventParser";
import { EMAIL_FROM_NAME } from "@calcom/lib/constants";
import { TimeFormat } from "@calcom/lib/timeFormat";
import type { CalendarEvent, Person } from "@calcom/types/Calendar";

import { renderEmail } from "../";
import generateIcsFile from "../lib/generateIcsFile";
import { GenerateIcsRole } from "../lib/generateIcsFile";
import BaseEmail from "./_base-email";

export type Reassigned = { name: string | null; email: string; reason?: string; byUser?: string };
export default class OrganizerScheduledEmail extends BaseEmail {
  calEvent: CalendarEvent;
  t: TFunction;
  newSeat?: boolean;
  teamMember?: Person;
  reassigned?: Reassigned;
  attendee?: Person;

  constructor(input: {
    calEvent: CalendarEvent;
    newSeat?: boolean;
    teamMember?: Person;
    reassigned?: Reassigned;
    attendee?: Person;
  }) {
    super();
    this.name = "SEND_BOOKING_CONFIRMATION";
    this.calEvent = input.calEvent;
    this.t = this.calEvent.organizer.language.translate;
    this.newSeat = input.newSeat;
    this.teamMember = input.teamMember;
    this.reassigned = input.reassigned;
    this.attendee = input.attendee;
  }

  protected async getNodeMailerPayload(): Promise<Record<string, unknown>> {
    const clonedCalEvent = cloneDeep(this.calEvent);
    const toAddresses = [this.teamMember?.email ?? this.calEvent.organizer.email];

    return {
      icalEvent: generateIcsFile({
        calEvent: this.calEvent,
        role: GenerateIcsRole.ORGANIZER,
        status: "CONFIRMED",
      }),
      from: `${EMAIL_FROM_NAME} <${this.getMailerOptions().from}>`,
      to: toAddresses.join(","),
      replyTo: [...this.calEvent.attendees.map(({ email }) => email)],
      subject: `${this.newSeat ? `${this.t("new_attendee")}: ` : ""}${this.calEvent.title}`,
      html: await this.getHtml(
        clonedCalEvent,
        this.attendee || this.calEvent.organizer,
        this.teamMember,
        this.newSeat,
        this.reassigned
      ),
      text: this.getTextBody(),
    };
  }

  async getHtml(
    calEvent: CalendarEvent,
    attendee: Person,
    teamMember?: Person,
    newSeat?: boolean,
    reassigned?: Reassigned
  ) {
    return await renderEmail("OrganizerScheduledEmail", {
      calEvent,
      attendee,
      teamMember,
      newSeat,
      reassigned,
    });
  }

  protected getTextBody(
    title = "",
    subtitle = "emailed_you_and_any_other_attendees",
    extraInfo = "",
    callToAction = ""
  ): string {
    return `
${this.t(
  title
    ? title
    : this.calEvent.recurringEvent?.count
    ? "new_event_scheduled_recurring"
    : "new_event_scheduled"
)}
${this.t(subtitle)}
${extraInfo}
${getRichDescription(this.calEvent, this.t, true)}
${callToAction}
`.trim();
  }

  protected getTimezone(): string {
    return this.calEvent.organizer.timeZone;
  }

  protected getLocale(): string {
    return this.calEvent.organizer.language.locale;
  }

  protected getOrganizerStart(format: string) {
    return this.getFormattedRecipientTime({
      time: this.calEvent.startTime,
      format,
    });
  }

  protected getOrganizerEnd(format: string) {
    return this.getFormattedRecipientTime({
      time: this.calEvent.endTime,
      format,
    });
  }

  protected getFormattedDate() {
    const organizerTimeFormat = this.calEvent.organizer.timeFormat || TimeFormat.TWELVE_HOUR;
    return `${this.getOrganizerStart(organizerTimeFormat)} - ${this.getOrganizerEnd(
      organizerTimeFormat
    )}, ${this.t(this.getOrganizerStart("dddd").toLowerCase())}, ${this.t(
      this.getOrganizerStart("MMMM").toLowerCase()
    )} ${this.getOrganizerStart("D, YYYY")}`;
  }
}<|MERGE_RESOLUTION|>--- conflicted
+++ resolved
@@ -1,10 +1,6 @@
 import type { TFunction } from "i18next";
-<<<<<<< HEAD
 // eslint-disable-next-line no-restricted-imports
-import { cloneDeep } from "lodash";
-=======
 import { default as cloneDeep } from "lodash/cloneDeep";
->>>>>>> 7f5534b3
 
 import { getRichDescription } from "@calcom/lib/CalEventParser";
 import { EMAIL_FROM_NAME } from "@calcom/lib/constants";
