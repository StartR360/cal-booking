--- conflicted
+++ resolved
@@ -43,11 +43,7 @@
     "cmk": "^0.1.1",
     "downshift": "^6.1.9",
     "lucide-react": "^0.171.0",
-<<<<<<< HEAD
-    "next": "^14.1.0",
-=======
     "next": "^13.5.4",
->>>>>>> 7422488b
     "next-seo": "^6.0.0",
     "react": "^18.2.0",
     "react-colorful": "^5.6.0",
@@ -60,8 +56,8 @@
   "devDependencies": {
     "@calcom/config": "*",
     "@calcom/tsconfig": "*",
-    "@types/react": "18.2.48",
-    "@types/react-dom": "^18.2.18",
+    "@types/react": "18.0.26",
+    "@types/react-dom": "^18.0.9",
     "typescript": "^4.9.4"
   }
 }