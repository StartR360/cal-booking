--- conflicted
+++ resolved
@@ -4,11 +4,8 @@
 **/
 import { appDataSchema as alby_zod_ts } from "./alby/zod";
 import { appDataSchema as basecamp3_zod_ts } from "./basecamp3/zod";
-<<<<<<< HEAD
 import { appDataSchema as bigbluebutton_zod_ts } from "./bigbluebutton/zod";
-=======
 import { appDataSchema as closecom_zod_ts } from "./closecom/zod";
->>>>>>> 0b5f8283
 import { appDataSchema as dailyvideo_zod_ts } from "./dailyvideo/zod";
 import { appDataSchema as fathom_zod_ts } from "./fathom/zod";
 import { appDataSchema as feishucalendar_zod_ts } from "./feishucalendar/zod";
@@ -54,11 +51,8 @@
 export const appDataSchemas = {
   alby: alby_zod_ts,
   basecamp3: basecamp3_zod_ts,
-<<<<<<< HEAD
   bigbluebutton: bigbluebutton_zod_ts,
-=======
   closecom: closecom_zod_ts,
->>>>>>> 0b5f8283
   dailyvideo: dailyvideo_zod_ts,
   fathom: fathom_zod_ts,
   feishucalendar: feishucalendar_zod_ts,
