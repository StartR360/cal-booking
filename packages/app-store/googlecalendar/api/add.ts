--- conflicted
+++ resolved
@@ -1,24 +1,16 @@
 import { google } from "googleapis";
 import type { NextApiRequest, NextApiResponse } from "next";
 
-<<<<<<< HEAD
 import { GOOGLE_CALENDAR_SCOPES, SCOPE_USERINFO_PROFILE, WEBAPP_URL_FOR_OAUTH } from "@calcom/lib/constants";
 import { HttpError } from "@calcom/lib/http-error";
 import logger from "@calcom/lib/logger";
-=======
-import { WEBAPP_URL_FOR_OAUTH } from "@calcom/lib/constants";
->>>>>>> b563e416
 import { defaultHandler, defaultResponder } from "@calcom/lib/server";
 import { getTranslation } from "@calcom/lib/server/i18n";
 import { DomainWideDelegationRepository } from "@calcom/lib/server/repository/domainWideDelegation";
 import type { App } from "@calcom/types/App";
 
 import { encodeOAuthState } from "../../_utils/oauth/encodeOAuthState";
-<<<<<<< HEAD
 import { metadata } from "../_metadata";
-=======
-import { SCOPES } from "../lib/constants";
->>>>>>> b563e416
 import { getGoogleAppKeys } from "../lib/getGoogleAppKeys";
 
 async function getDomainWideDelegationForApp({
