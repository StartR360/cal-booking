--- conflicted
+++ resolved
@@ -19,11 +19,7 @@
   email: "help@cal.com",
   dirName: "googlecalendar",
   isOAuth: true,
-<<<<<<< HEAD
-  domainWideDelegation: {
-=======
   delegationCredential: {
->>>>>>> 96fcf7be
     // This is unused at the moment but should be used in future
     // For now, we have hardcoded imports in the codebase that are supported with Google Workspace(i.e. Google Calendar and Google Meet)
     workspacePlatformSlug: "google",
