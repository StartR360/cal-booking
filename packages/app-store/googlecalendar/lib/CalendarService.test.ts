--- conflicted
+++ resolved
@@ -264,6 +264,7 @@
     client_id: "service-client-id",
     private_key: "service-private-key",
   },
+  key: null,
 } as const;
 
 async function createDelegationCredentialForCalendarService({
@@ -1217,22 +1218,11 @@
     await expect(calendarService.listCalendars()).rejects.toThrow("Error authorizing delegation credential");
   });
 
-<<<<<<< HEAD
-  const delegatedCredential = {
-    serviceAccountKey: {
-      client_email: "service@example.com",
-      client_id: "service-client-id",
-      private_key: "service-private-key",
-    },
-    key: null,
-  } as const;
-=======
   test("handles missing user email for DelegationCredential appropriately", async () => {
     const credentialWithDelegation = await createCredentialForCalendarService({
       user: { email: null },
       delegatedTo: defaultDelegatedCredential,
     });
->>>>>>> 81b4651d
 
     const calendarService = new CalendarService(credentialWithDelegation);
     const { client_id, client_secret, redirect_uris } = await getGoogleAppKeys();
