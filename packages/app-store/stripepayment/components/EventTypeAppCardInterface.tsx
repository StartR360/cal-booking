import { usePathname } from "next/navigation";
import { useState } from "react";

import { useAppContextWithSchema } from "@calcom/app-store/EventTypeAppContext";
import AppCard from "@calcom/app-store/_components/AppCard";
import type { EventTypeAppCardComponent } from "@calcom/app-store/types";
import { WEBAPP_URL } from "@calcom/lib/constants";
import { useLocale } from "@calcom/lib/hooks/useLocale";
import { Alert, Select, TextField } from "@calcom/ui";

import { paymentOptions } from "../lib/constants";
import {
  convertFromSmallestToPresentableCurrencyUnit,
  convertToSmallestCurrencyUnit,
} from "../lib/currencyConvertions";
import { currencyOptions } from "../lib/currencyOptions";
import type { appDataSchema } from "../zod";

type Option = { value: string; label: string };

const EventTypeAppCard: EventTypeAppCardComponent = function EventTypeAppCard({ app, eventType }) {
  const pathname = usePathname();
  const { getAppData, setAppData, disabled } = useAppContextWithSchema<typeof appDataSchema>();
  const price = getAppData("price");
  const currency = getAppData("currency");
  const [selectedCurrency, setSelectedCurrency] = useState(
    currencyOptions.find((c) => c.value === currency) || {
      label: currencyOptions[0].label,
      value: currencyOptions[0].value,
    }
  );
  const paymentOption = getAppData("paymentOption");
  const paymentOptionSelectValue = paymentOptions.find((option) => paymentOption === option.value);
  const [requirePayment, setRequirePayment] = useState(getAppData("enabled"));

  const { t } = useLocale();
  const recurringEventDefined = eventType.recurringEvent?.count !== undefined;
  const seatsEnabled = !!eventType.seatsPerTimeSlot;
  const getCurrencySymbol = (locale: string, currency: string) =>
    (0)
      .toLocaleString(locale, {
        style: "currency",
        currency,
        minimumFractionDigits: 0,
        maximumFractionDigits: 0,
      })
      .replace(/\d/g, "")
      .trim();
  return (
    <AppCard
      returnTo={WEBAPP_URL + pathname + "?tabName=apps"}
      app={app}
      switchChecked={requirePayment}
      switchOnClick={(enabled) => {
        setRequirePayment(enabled);
      }}
      teamId={eventType.team?.id || undefined}>
      <>
        {recurringEventDefined && (
          <Alert className="mt-2" severity="warning" title={t("warning_recurring_event_payment")} />
        )}
        {!recurringEventDefined && requirePayment && (
          <>
<<<<<<< HEAD
            <div className="mt-6 block items-center justify-start sm:flex sm:space-x-2">
=======
            <div className="mt-5 w-60">
              <label className="text-default block text-sm font-medium" htmlFor="currency">
                {t("currency")}
              </label>
              <Select
                data-testid="currency-select-stripe"
                variant="default"
                options={currencyOptions}
                value={selectedCurrency}
                className="text-black"
                defaultValue={selectedCurrency}
                onChange={(e) => {
                  if (e) {
                    setSelectedCurrency(e);
                    setAppData("currency", e.value);
                  }
                }}
              />
            </div>
            <div className="mt-4 block items-center justify-start sm:flex sm:space-x-2">
>>>>>>> 403d08de
              <TextField
                data-testid="price-input-stripe"
                label={t("price")}
                className="h-[38px]"
                addOnLeading={
                  <>{selectedCurrency.value ? getCurrencySymbol("en", selectedCurrency.value) : ""}</>
                }
                addOnClassname="h-[38px]"
                step="0.01"
                min="0.5"
                type="number"
                required
                placeholder="Price"
                disabled={disabled}
                onChange={(e) => {
                  setAppData("price", convertToSmallestCurrencyUnit(Number(e.target.value), currency));
                }}
                value={price > 0 ? convertFromSmallestToPresentableCurrencyUnit(price, currency) : undefined}
              />
              <Select<Option>
                defaultValue={
                  paymentOptionSelectValue
                    ? { ...paymentOptionSelectValue, label: t(paymentOptionSelectValue.label) }
                    : { ...paymentOptions[0], label: t(paymentOptions[0].label) }
                }
                options={paymentOptions.map((option) => {
                  return { ...option, label: t(option.label) || option.label };
                })}
                onChange={(input) => {
                  if (input) setAppData("paymentOption", input.value);
                }}
                className="mb-1 h-[38px] w-full"
                isDisabled={seatsEnabled || disabled}
              />
            </div>
            {seatsEnabled && paymentOption === "HOLD" && (
              <Alert className="mt-2" severity="warning" title={t("seats_and_no_show_fee_error")} />
            )}
          </>
        )}
      </>
    </AppCard>
  );
};

export default EventTypeAppCard;<|MERGE_RESOLUTION|>--- conflicted
+++ resolved
@@ -61,9 +61,6 @@
         )}
         {!recurringEventDefined && requirePayment && (
           <>
-<<<<<<< HEAD
-            <div className="mt-6 block items-center justify-start sm:flex sm:space-x-2">
-=======
             <div className="mt-5 w-60">
               <label className="text-default block text-sm font-medium" htmlFor="currency">
                 {t("currency")}
@@ -84,7 +81,6 @@
               />
             </div>
             <div className="mt-4 block items-center justify-start sm:flex sm:space-x-2">
->>>>>>> 403d08de
               <TextField
                 data-testid="price-input-stripe"
                 label={t("price")}
