<<<<<<< HEAD
import { UserRepository } from "@calcom/lib/server/repository/user";
import type {
  AppGetServerSidePropsContext,
  AppPrisma,
  AppSsrInit,
  AppUser,
} from "@calcom/types/AppGetServerSideProps";
=======
import type { AppGetServerSidePropsContext, AppPrisma, AppUser } from "@calcom/types/AppGetServerSideProps";
>>>>>>> 3b945ba4

import { enrichFormWithMigrationData } from "../enrichFormWithMigrationData";
import { getSerializableForm } from "../lib/getSerializableForm";

export const getServerSidePropsForSingleFormView = async function getServerSidePropsForSingleFormView(
  context: AppGetServerSidePropsContext,
  prisma: AppPrisma,
  user: AppUser
) {
  if (!user) {
    return {
      redirect: {
        permanent: false,
        destination: "/auth/login",
      },
    };
  }
  const { params } = context;
  if (!params) {
    return {
      notFound: true,
    };
  }
  const appPages = params.pages.slice(1);
  const formId = appPages[0];
  if (!formId || appPages.length > 1) {
    return {
      notFound: true,
    };
  }

  const isFormCreateEditAllowed = (await import("../lib/isFormCreateEditAllowed")).isFormCreateEditAllowed;
  if (!(await isFormCreateEditAllowed({ userId: user.id, formId, targetTeamId: null }))) {
    return {
      redirect: {
        permanent: false,
        destination: "/403",
      },
    };
  }

  const form = await prisma.app_RoutingForms_Form.findUnique({
    where: {
      id: formId,
    },
    include: {
      user: {
        select: {
          id: true,
          movedToProfileId: true,
          organization: {
            select: {
              slug: true,
            },
          },
          username: true,
          theme: true,
          brandColor: true,
          darkBrandColor: true,
          metadata: true,
        },
      },
      team: {
        select: {
          slug: true,
          name: true,
          parent: {
            select: { slug: true },
          },
          parentId: true,
          metadata: true,
        },
      },
      _count: {
        select: {
          responses: true,
        },
      },
    },
  });
  if (!form) {
    return {
      notFound: true,
    };
  }

  const { user: u, ...formWithoutUser } = form;

  const formWithoutProfileInfo = {
    ...formWithoutUser,
    team: form.team
      ? {
          slug: form.team.slug,
          name: form.team.name,
        }
      : null,
  };

  const formWithUserInfoProfile = {
    ...form,
    user: await UserRepository.enrichUserWithItsProfile({ user: form.user }),
  };

  return {
    props: {
      form: await getSerializableForm({ form: formWithoutProfileInfo }),
      enrichedWithUserProfileForm: await getSerializableForm({
        form: enrichFormWithMigrationData(formWithUserInfoProfile),
      }),
    },
  };
};<|MERGE_RESOLUTION|>--- conflicted
+++ resolved
@@ -1,14 +1,5 @@
-<<<<<<< HEAD
 import { UserRepository } from "@calcom/lib/server/repository/user";
-import type {
-  AppGetServerSidePropsContext,
-  AppPrisma,
-  AppSsrInit,
-  AppUser,
-} from "@calcom/types/AppGetServerSideProps";
-=======
 import type { AppGetServerSidePropsContext, AppPrisma, AppUser } from "@calcom/types/AppGetServerSideProps";
->>>>>>> 3b945ba4
 
 import { enrichFormWithMigrationData } from "../enrichFormWithMigrationData";
 import { getSerializableForm } from "../lib/getSerializableForm";
