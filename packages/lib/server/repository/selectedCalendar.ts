--- conflicted
+++ resolved
@@ -3,6 +3,8 @@
 import { prisma } from "@calcom/prisma";
 import { credentialForCalendarServiceSelect } from "@calcom/prisma/selects/credential";
 import type { SelectedCalendarEventTypeIds } from "@calcom/types/Calendar";
+
+import { buildCredentialPayloadForCalendar } from "../buildCredentialPayloadForCalendar";
 
 export type UpdateArguments = {
   where: FindManyArgs["where"];
@@ -37,8 +39,6 @@
   eventTypeId: null,
 };
 
-import { buildCredentialPayloadForCalendar } from "../buildCredentialPayloadForCalendar";
-
 export class SelectedCalendarRepository {
   private static async findConflicting(data: {
     userId: number;
@@ -78,35 +78,30 @@
   }
 
   static async upsert(data: Prisma.SelectedCalendarUncheckedCreateInput) {
-<<<<<<< HEAD
+    // userId_integration_externalId_eventTypeId is a unique constraint but with eventTypeId being nullable
+    // So, this unique constraint can't be used in upsert. Prisma doesn't allow that, So, we do create and update separately
+    const conflictingCalendar = await SelectedCalendarRepository.findConflicting(data);
     const credentialPayload = buildCredentialPayloadForCalendar({
       credentialId: data.credentialId ?? null,
       domainWideDelegationCredentialId: data.domainWideDelegationCredentialId ?? null,
     });
-
-    return await prisma.selectedCalendar.upsert({
-      where: {
-        userId_integration_externalId: {
-          userId: data.userId,
-          integration: data.integration,
-          externalId: data.externalId,
-=======
-    // userId_integration_externalId_eventTypeId is a unique constraint but with eventTypeId being nullable
-    // So, this unique constraint can't be used in upsert. Prisma doesn't allow that, So, we do create and update separately
-    const conflictingCalendar = await SelectedCalendarRepository.findConflicting(data);
-
     if (conflictingCalendar) {
       return await prisma.selectedCalendar.update({
         where: {
           id: conflictingCalendar.id,
->>>>>>> 15156c22
-        },
-        data,
+        },
+        data: {
+          ...data,
+          ...credentialPayload,
+        },
       });
     }
 
     return await prisma.selectedCalendar.create({
-      data,
+      data: {
+        ...data,
+        ...credentialPayload,
+      },
     });
   }
 
@@ -127,17 +122,6 @@
       where: {
         id: calendarsToDelete[0].id,
       },
-<<<<<<< HEAD
-      create: {
-        ...data,
-        ...credentialPayload,
-      },
-      update: {
-        ...data,
-        ...credentialPayload,
-      },
-=======
->>>>>>> 15156c22
     });
   }
 
