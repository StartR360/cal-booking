--- conflicted
+++ resolved
@@ -1,9 +1,4 @@
-<<<<<<< HEAD
-import { availabilityUserSelect, prisma } from "@calcom/prisma";
-=======
 import { availabilityUserSelect, prisma, type PrismaTransaction } from "@calcom/prisma";
-import { MembershipRole } from "@calcom/prisma/client";
->>>>>>> 79dc7623
 import { Prisma } from "@calcom/prisma/client";
 import { MembershipRole } from "@calcom/prisma/enums";
 import { credentialForCalendarServiceSelect } from "@calcom/prisma/selects/credential";
