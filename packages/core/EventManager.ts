--- conflicted
+++ resolved
@@ -103,12 +103,7 @@
   calendarCredentials: CredentialPayload[];
   videoCredentials: CredentialPayload[];
   crmCredentials: CredentialPayload[];
-<<<<<<< HEAD
-  appOptions: AppOptions;
-=======
   appOptions?: z.infer<typeof EventTypeAppMetadataSchema>;
-
->>>>>>> a3971c12
   /**
    * Takes an array of credentials and initializes a new instance of the EventManager.
    *
