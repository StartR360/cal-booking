// This is your Prisma schema file,
// learn more about it in the docs: https://pris.ly/d/prisma-schema

datasource db {
  provider = "postgresql"
  url      = env("DATABASE_URL")
}

generator client {
  provider        = "prisma-client-js"
  previewFeatures = ["views"]
}

generator zod {
  provider      = "zod-prisma"
  output        = "./zod"
  imports       = "./zod-utils"
  relationModel = "default"
}

generator enums {
  provider = "ts-node --transpile-only ./enum-generator"
}

enum SchedulingType {
  ROUND_ROBIN @map("roundRobin")
  COLLECTIVE  @map("collective")
  MANAGED     @map("managed")
}

enum PeriodType {
  UNLIMITED @map("unlimited")
  ROLLING   @map("rolling")
  RANGE     @map("range")
}

model Host {
  user        User      @relation(fields: [userId], references: [id], onDelete: Cascade)
  userId      Int
  eventType   EventType @relation(fields: [eventTypeId], references: [id], onDelete: Cascade)
  eventTypeId Int
  isFixed     Boolean   @default(false)

  @@id([userId, eventTypeId])
  @@index([userId])
  @@index([eventTypeId])
}

model EventType {
  id             Int   @id @default(autoincrement())
  /// @zod.min(1)
  title                           String
  /// @zod.custom(imports.eventTypeSlug)
  slug                            String
  description                     String?
  position                        Int                     @default(0)
  /// @zod.custom(imports.eventTypeLocations)
  locations                       Json?
  /// @zod.min(1)
  length                          Int
  offsetStart                     Int                     @default(0)
  hidden                          Boolean                 @default(false)
  hosts                           Host[]
  users                           User[]                  @relation("user_eventtype")
  owner                           User?                   @relation("owner", fields: [userId], references: [id], onDelete: Cascade)
  userId                          Int?
  team                            Team?                   @relation(fields: [teamId], references: [id], onDelete: Cascade)
  teamId                          Int?
  hashedLink                      HashedLink?
  bookings                        Booking[]
  availability                    Availability[]
  webhooks                        Webhook[]
  destinationCalendar             DestinationCalendar?
  eventName                       String?
  customInputs                    EventTypeCustomInput[]
  parentId                        Int?
  parent                          EventType?              @relation("managed_eventtype", fields: [parentId], references: [id], onDelete: Cascade)
  children                        EventType[]             @relation("managed_eventtype")
  /// @zod.custom(imports.eventTypeBookingFields)
  bookingFields                   Json?
  timeZone                        String?
  periodType                      PeriodType              @default(UNLIMITED)
  /// @zod.custom(imports.coerceToDate)
  periodStartDate                 DateTime?
  /// @zod.custom(imports.coerceToDate)
  periodEndDate                   DateTime?
  periodDays                      Int?
  periodCountCalendarDays         Boolean?
  lockTimeZoneToggleOnBookingPage Boolean                 @default(false)
  requiresConfirmation            Boolean                 @default(false)
  requiresBookerEmailVerification Boolean                 @default(false)
  /// @zod.custom(imports.recurringEventType)
  recurringEvent                  Json?
  disableGuests                   Boolean                 @default(false)
  hideCalendarNotes               Boolean                 @default(false)
  /// @zod.min(0)
  minimumBookingNotice            Int                     @default(120)
  beforeEventBuffer               Int                     @default(0)
  afterEventBuffer                Int                     @default(0)
  seatsPerTimeSlot                Int?
  onlyShowFirstAvailableSlot      Boolean                 @default(false)
  seatsShowAttendees              Boolean?                @default(false)
  seatsShowAvailabilityCount      Boolean?                @default(true)
  schedulingType                  SchedulingType?
  schedule                        Schedule?               @relation(fields: [scheduleId], references: [id])
  scheduleId                      Int?
  // price is deprecated. It has now moved to metadata.apps.stripe.price. Plan to drop this column.
  price                           Int                     @default(0)
  // currency is deprecated. It has now moved to metadata.apps.stripe.currency. Plan to drop this column.
  currency                        String                  @default("usd")
  slotInterval                    Int?
  /// @zod.custom(imports.EventTypeMetaDataSchema)
  metadata                        Json?
  /// @zod.custom(imports.successRedirectUrl)
  successRedirectUrl              String?
  workflows                       WorkflowsOnEventTypes[]
  /// @zod.custom(imports.intervalLimitsType)
  bookingLimits                   Json?
  /// @zod.custom(imports.intervalLimitsType)
  durationLimits                  Json?
  isInstantEvent                  Boolean                 @default(false)

  @@unique([userId, slug])
  @@unique([teamId, slug])
  @@unique([userId, parentId])
  @@index([userId])
  @@index([teamId])
  @@index([scheduleId])
}

model Credential {
  id                    Int     @id @default(autoincrement())
  // @@type is deprecated
  type                  String
  key                   Json
  user                  User?   @relation(fields: [userId], references: [id], onDelete: Cascade)
  userId                Int?
  team                  Team?   @relation(fields: [teamId], references: [id], onDelete: Cascade)
  teamId                Int?
  app                   App?    @relation(fields: [appId], references: [slug], onDelete: Cascade)
  // How to make it a required column?
  appId                 String?

  // paid apps
  subscriptionId    String?
  paymentStatus     String?
  billingCycleStart Int?

  destinationCalendars DestinationCalendar[]
  selectedCalendars    SelectedCalendar[]
  invalid              Boolean?              @default(false)
  CalendarCache        CalendarCache[]

  @@index([userId])
  @@index([appId])
  @@index([subscriptionId])
}

enum IdentityProvider {
  CAL
  GOOGLE
  SAML
}

model DestinationCalendar {
  id           Int         @id @default(autoincrement())
  integration  String
  externalId   String
  user         User?       @relation(fields: [userId], references: [id], onDelete: Cascade)
  userId       Int?        @unique
  booking      Booking[]
  eventType    EventType?  @relation(fields: [eventTypeId], references: [id], onDelete: Cascade)
  eventTypeId  Int?        @unique
  credentialId Int?
  credential   Credential? @relation(fields: [credentialId], references: [id], onDelete: Cascade)

  @@index([userId])
  @@index([eventTypeId])
  @@index([credentialId])
}

enum UserPermissionRole {
  USER
  ADMIN
}

// It holds Personal Profiles of a User plus it has email, password and other core things
model User {
  id                  Int                  @id @default(autoincrement())
  username            String?
  name                String?
  /// @zod.email()
  email               String
  emailVerified       DateTime?
  password            String?
  bio                 String?
  avatar              String?
  avatarUrl           String?
  timeZone            String               @default("Europe/London")
  weekStart           String               @default("Sunday")
  // DEPRECATED - TO BE REMOVED
  startTime           Int                  @default(0)
  endTime             Int                  @default(1440)
  // </DEPRECATED>
  bufferTime          Int                  @default(0)
  hideBranding        Boolean              @default(false)
  theme               String?
  createdDate         DateTime             @default(now()) @map(name: "created")
  trialEndsAt         DateTime?
  eventTypes          EventType[]          @relation("user_eventtype")
  credentials         Credential[]
  teams               Membership[]
  bookings            Booking[]
  schedules           Schedule[]
  defaultScheduleId   Int?
  selectedCalendars   SelectedCalendar[]
  completedOnboarding Boolean              @default(false)
  locale              String?
  timeFormat          Int?                 @default(12)
  twoFactorSecret     String?
  twoFactorEnabled    Boolean              @default(false)
  backupCodes         String?
  identityProvider    IdentityProvider     @default(CAL)
  identityProviderId  String?
  availability        Availability[]
  invitedTo           Int?
  webhooks            Webhook[]
  brandColor          String?
  darkBrandColor      String?
  // the location where the events will end up
  destinationCalendar DestinationCalendar?
  away                Boolean              @default(false)
  // participate in dynamic group booking or not
  allowDynamicBooking Boolean?             @default(true)

  // participate in SEO indexing or not
  allowSEOIndexing Boolean? @default(true)

  // receive monthly digest email for teams or not
  receiveMonthlyDigestEmail Boolean? @default(true)

  /// @zod.custom(imports.userMetadata)
  metadata             Json?
  verified             Boolean?                @default(false)
  role                 UserPermissionRole      @default(USER)
  disableImpersonation Boolean                 @default(false)
  impersonatedUsers    Impersonations[]        @relation("impersonated_user")
  impersonatedBy       Impersonations[]        @relation("impersonated_by_user")
  apiKeys              ApiKey[]
  accounts             Account[]
  sessions             Session[]
  Feedback             Feedback[]
  ownedEventTypes      EventType[]             @relation("owner")
  workflows            Workflow[]
  routingForms         App_RoutingForms_Form[] @relation("routing-form")
  verifiedNumbers      VerifiedNumber[]
  hosts                Host[]
  organizationId       Int?
  organization         Team?                   @relation("scope", fields: [organizationId], references: [id], onDelete: SetNull)
  accessCodes          AccessCode[]
  bookingRedirects     OutOfOfficeEntry[]
  bookingRedirectsTo   OutOfOfficeEntry[]      @relation(name: "toUser")

  // Used to lock the user account
<<<<<<< HEAD
  locked   Boolean   @default(false)
  profiles Profile[]
  movedToProfileId    Int?
  movedToProfile      Profile?                @relation("moved_to_profile", fields: [movedToProfileId], references: [id], onDelete: SetNull)

  @@unique([email])
  @@unique([email, username])
=======
  locked           Boolean   @default(false)
  profiles         Profile[]
  movedToProfileId Int?
  movedToProfile   Profile?  @relation("moved_to_profile", fields: [movedToProfileId], references: [id], onDelete: SetNull)

  @@unique([email])
  @@unique([email, username])
  @@unique([username, organizationId])
  @@unique([movedToProfileId])
>>>>>>> abe419c1
  @@index([username])
  @@unique([movedToProfileId])
  @@index([emailVerified])
  @@index([identityProvider])
  @@index([identityProviderId])
  @@map(name: "users")
}

// It holds Organization Profiles
model Profile {
<<<<<<< HEAD
  id             Int    @id @default(autoincrement())
  // uid allows us to set an identifier chosen by us which is helpful in migration when we create the Profile from User directly.
  uid            String
  userId         Int
  user           User   @relation(fields: [userId], references: [id], onDelete: Cascade)
  organizationId Int
  organization   Team   @relation(fields: [organizationId], references: [id], onDelete: Cascade)
  username       String
  movedFromUserId Int?
  movedFromUser   User?   @relation("moved_to_profile")
  createdAt DateTime @default(now())
  updatedAt DateTime @updatedAt
=======
  id              Int      @id @default(autoincrement())
  // uid allows us to set an identifier chosen by us which is helpful in migration when we create the Profile from User directly.
  uid             String
  userId          Int
  user            User     @relation(fields: [userId], references: [id], onDelete: Cascade)
  organizationId  Int
  organization    Team     @relation(fields: [organizationId], references: [id], onDelete: Cascade)
  username        String
  movedFromUserId Int?
  movedFromUser   User?    @relation("moved_to_profile")
  createdAt       DateTime @default(now())
  updatedAt       DateTime @updatedAt
>>>>>>> abe419c1

  @@unique([userId, organizationId])
  @@unique([movedFromUserId])
  @@index([uid])
  @@index([userId])
  @@index([organizationId])
}

model Team {
  id                   Int                     @id @default(autoincrement())
  /// @zod.min(1)
  name                 String
  /// @zod.min(1)
  slug                 String?
  logo                 String?
  logoUrl              String?
  calVideoLogo         String?
  appLogo              String?
  appIconLogo          String?
  bio                  String?
  hideBranding         Boolean                 @default(false)
  isPrivate            Boolean                 @default(false)
  hideBookATeamMember  Boolean                 @default(false)
  members              Membership[]
  eventTypes           EventType[]
  workflows            Workflow[]
  createdAt            DateTime                @default(now())
  /// @zod.custom(imports.teamMetadataSchema)
  metadata             Json?
  theme                String?
  brandColor           String?
  darkBrandColor       String?
  verifiedNumbers      VerifiedNumber[]
  parentId             Int?
  parent               Team?                   @relation("organization", fields: [parentId], references: [id], onDelete: Cascade)
  children             Team[]                  @relation("organization")
  orgUsers             User[]                  @relation("scope")
  inviteTokens         VerificationToken[]
  webhooks             Webhook[]
  timeFormat           Int?
  timeZone             String                  @default("Europe/London")
  weekStart            String                  @default("Sunday")
  routingForms         App_RoutingForms_Form[]
  apiKeys              ApiKey[]
  credentials          Credential[]            
  accessCodes          AccessCode[]
  instantMeetingTokens InstantMeetingToken[]
  orgProfiles          Profile[]
<<<<<<< HEAD
=======

>>>>>>> abe419c1
  @@unique([slug, parentId])
}

enum MembershipRole {
  MEMBER
  ADMIN
  OWNER
}

model Membership {
  id                   Int            @id @default(autoincrement())
  teamId               Int
  userId               Int
  accepted             Boolean        @default(false)
  role                 MembershipRole
  team                 Team           @relation(fields: [teamId], references: [id], onDelete: Cascade)
  user                 User           @relation(fields: [userId], references: [id], onDelete: Cascade)
  disableImpersonation Boolean        @default(false)

  @@unique([userId, teamId])
  @@index([teamId])
  @@index([userId])
}

model VerificationToken {
  id            Int      @id @default(autoincrement())
  identifier    String
  token         String   @unique
  expires       DateTime
  expiresInDays Int?
  createdAt     DateTime @default(now())
  updatedAt     DateTime @updatedAt
  teamId        Int?
  team          Team?    @relation(fields: [teamId], references: [id])

  @@unique([identifier, token])
  @@index([token])
  @@index([teamId])
}

model InstantMeetingToken {
  id        Int      @id @default(autoincrement())
  token     String   @unique
  expires   DateTime
  teamId    Int
  team      Team     @relation(fields: [teamId], references: [id])
  bookingId Int?     @unique
  booking   Booking? @relation(fields: [bookingId], references: [id], onDelete: Cascade)

  createdAt DateTime @default(now())
  updatedAt DateTime @updatedAt

  @@index([token])
}

model BookingReference {
  id                 Int      @id @default(autoincrement())
  /// @zod.min(1)
  type               String
  /// @zod.min(1)
  uid                String
  meetingId          String?
  meetingPassword    String?
  meetingUrl         String?
  booking            Booking? @relation(fields: [bookingId], references: [id], onDelete: Cascade)
  bookingId          Int?
  externalCalendarId String?
  deleted            Boolean?
  credentialId       Int?

  @@index([bookingId])
  @@index([credentialId])
  @@index([type])
  @@index([uid])
}

model Attendee {
  id          Int          @id @default(autoincrement())
  email       String
  name        String
  timeZone    String
  locale      String?      @default("en")
  booking     Booking?     @relation(fields: [bookingId], references: [id], onDelete: Cascade)
  bookingId   Int?
  bookingSeat BookingSeat?

  @@index([email])
  @@index([bookingId])
}

enum BookingStatus {
  CANCELLED     @map("cancelled")
  ACCEPTED      @map("accepted")
  REJECTED      @map("rejected")
  PENDING       @map("pending")
  AWAITING_HOST @map("awaiting_host")
}

model Booking {
  id                    Int                  @id @default(autoincrement())
  uid                   String               @unique
  user                  User?                @relation(fields: [userId], references: [id], onDelete: Cascade)
  userId                Int?
  references            BookingReference[]
  eventType             EventType?           @relation(fields: [eventTypeId], references: [id])
  eventTypeId           Int?
  title                 String
  description           String?
  customInputs          Json?
  /// @zod.custom(imports.bookingResponses)
  responses             Json?
  startTime             DateTime
  endTime               DateTime
  attendees             Attendee[]
  location              String?
  createdAt             DateTime             @default(now())
  updatedAt             DateTime?
  status                BookingStatus        @default(ACCEPTED)
  paid                  Boolean              @default(false)
  payment               Payment[]
  destinationCalendar   DestinationCalendar? @relation(fields: [destinationCalendarId], references: [id])
  destinationCalendarId Int?
  cancellationReason    String?
  rejectionReason       String?
  dynamicEventSlugRef   String?
  dynamicGroupSlugRef   String?
  rescheduled           Boolean?
  fromReschedule        String?
  recurringEventId      String?
  smsReminderNumber     String?
  workflowReminders     WorkflowReminder[]
  scheduledJobs         String[]
  seatsReferences       BookingSeat[]
  /// @zod.custom(imports.bookingMetadataSchema)
  metadata              Json?
  isRecorded            Boolean              @default(false)
  iCalUID               String?              @default("")
  iCalSequence          Int                  @default(0)
  instantMeetingToken   InstantMeetingToken?

  @@index([eventTypeId])
  @@index([userId])
  @@index([destinationCalendarId])
  @@index([recurringEventId])
  @@index([uid])
  @@index([status])
  @@index([startTime, endTime, status])
}

model Schedule {
  id           Int            @id @default(autoincrement())
  user         User           @relation(fields: [userId], references: [id], onDelete: Cascade)
  userId       Int
  eventType    EventType[]
  name         String
  timeZone     String?
  availability Availability[]

  @@index([userId])
}

model Availability {
  id          Int        @id @default(autoincrement())
  user        User?      @relation(fields: [userId], references: [id], onDelete: Cascade)
  userId      Int?
  eventType   EventType? @relation(fields: [eventTypeId], references: [id])
  eventTypeId Int?
  days        Int[]
  startTime   DateTime   @db.Time
  endTime     DateTime   @db.Time
  date        DateTime?  @db.Date
  Schedule    Schedule?  @relation(fields: [scheduleId], references: [id])
  scheduleId  Int?

  @@index([userId])
  @@index([eventTypeId])
  @@index([scheduleId])
}

model SelectedCalendar {
  user         User        @relation(fields: [userId], references: [id], onDelete: Cascade)
  userId       Int
  integration  String
  externalId   String
  credential   Credential? @relation(fields: [credentialId], references: [id], onDelete: Cascade)
  credentialId Int?

  @@id([userId, integration, externalId])
  @@index([userId])
  @@index([integration])
  @@index([externalId])
}

enum EventTypeCustomInputType {
  TEXT     @map("text")
  TEXTLONG @map("textLong")
  NUMBER   @map("number")
  BOOL     @map("bool")
  RADIO    @map("radio")
  PHONE    @map("phone")
}

model EventTypeCustomInput {
  id          Int                      @id @default(autoincrement())
  eventTypeId Int
  eventType   EventType                @relation(fields: [eventTypeId], references: [id], onDelete: Cascade)
  label       String
  type        EventTypeCustomInputType
  /// @zod.custom(imports.customInputOptionSchema)
  options     Json?
  required    Boolean
  placeholder String                   @default("")

  @@index([eventTypeId])
}

model ResetPasswordRequest {
  id        String   @id @default(cuid())
  createdAt DateTime @default(now())
  updatedAt DateTime @updatedAt
  email     String
  expires   DateTime
}

enum ReminderType {
  PENDING_BOOKING_CONFIRMATION
}

model ReminderMail {
  id             Int          @id @default(autoincrement())
  referenceId    Int
  reminderType   ReminderType
  elapsedMinutes Int
  createdAt      DateTime     @default(now())

  @@index([referenceId])
  @@index([reminderType])
}

model Payment {
  id            Int            @id @default(autoincrement())
  uid           String         @unique
  app           App?           @relation(fields: [appId], references: [slug], onDelete: Cascade)
  appId         String?
  bookingId     Int
  booking       Booking?       @relation(fields: [bookingId], references: [id], onDelete: Cascade)
  amount        Int
  fee           Int
  currency      String
  success       Boolean
  refunded      Boolean
  data          Json
  externalId    String         @unique
  paymentOption PaymentOption? @default(ON_BOOKING)

  @@index([bookingId])
  @@index([externalId])
}

enum PaymentOption {
  ON_BOOKING
  HOLD
}

enum WebhookTriggerEvents {
  BOOKING_CREATED
  BOOKING_PAYMENT_INITIATED
  BOOKING_PAID
  BOOKING_RESCHEDULED
  BOOKING_REQUESTED
  BOOKING_CANCELLED
  BOOKING_REJECTED
  FORM_SUBMITTED
  MEETING_ENDED
  MEETING_STARTED
  RECORDING_READY
  INSTANT_MEETING
}

model Webhook {
  id              String                 @id @unique
  userId          Int?
  teamId          Int?
  eventTypeId     Int?
  /// @zod.url()
  subscriberUrl   String
  payloadTemplate String?
  createdAt       DateTime               @default(now())
  active          Boolean                @default(true)
  eventTriggers   WebhookTriggerEvents[]
  user            User?                  @relation(fields: [userId], references: [id], onDelete: Cascade)
  team            Team?                  @relation(fields: [teamId], references: [id], onDelete: Cascade)
  eventType       EventType?             @relation(fields: [eventTypeId], references: [id], onDelete: Cascade)
  app             App?                   @relation(fields: [appId], references: [slug], onDelete: Cascade)
  appId           String?
  secret          String?

  @@unique([userId, subscriberUrl], name: "courseIdentifier")
}

model Impersonations {
  id                 Int      @id @default(autoincrement())
  createdAt          DateTime @default(now())
  impersonatedUser   User     @relation("impersonated_user", fields: [impersonatedUserId], references: [id], onDelete: Cascade)
  impersonatedBy     User     @relation("impersonated_by_user", fields: [impersonatedById], references: [id], onDelete: Cascade)
  impersonatedUserId Int
  impersonatedById   Int
}

model ApiKey {
  id         String    @id @unique @default(cuid())
  userId     Int
  teamId     Int?
  note       String?
  createdAt  DateTime  @default(now())
  expiresAt  DateTime?
  lastUsedAt DateTime?
  hashedKey  String    @unique()
  user       User?     @relation(fields: [userId], references: [id], onDelete: Cascade)
  team       Team?     @relation(fields: [teamId], references: [id], onDelete: Cascade)
  app        App?      @relation(fields: [appId], references: [slug], onDelete: Cascade)
  appId      String?

  @@index([userId])
}

model HashedLink {
  id          Int       @id @default(autoincrement())
  link        String    @unique()
  eventType   EventType @relation(fields: [eventTypeId], references: [id], onDelete: Cascade)
  eventTypeId Int       @unique
}

model Account {
  id                String  @id @default(cuid())
  userId            Int
  type              String
  provider          String
  providerAccountId String
  refresh_token     String? @db.Text
  access_token      String? @db.Text
  expires_at        Int?
  token_type        String?
  scope             String?
  id_token          String? @db.Text
  session_state     String?

  user User? @relation(fields: [userId], references: [id], onDelete: Cascade)

  @@unique([provider, providerAccountId])
  @@index([userId])
  @@index([type])
}

model Session {
  id           String   @id @default(cuid())
  sessionToken String   @unique
  userId       Int
  expires      DateTime
  user         User?    @relation(fields: [userId], references: [id], onDelete: Cascade)

  @@index([userId])
}

enum AppCategories {
  calendar
  messaging
  other
  payment
  video // deprecated, please use 'conferencing' instead
  web3 // deprecated, we should no longer have any web3 apps
  automation
  analytics
  // Wherever video is in use, conferencing should also be used for legacy apps can have it.
  conferencing
  crm
}

model App {
  // The slug for the app store public page inside `/apps/[slug]`
  slug        String          @id @unique
  // The directory name for `/packages/app-store/[dirName]`
  dirName     String          @unique
  // Needed API Keys
  keys        Json?
  // One or multiple categories to which this app belongs
  categories  AppCategories[]
  createdAt   DateTime        @default(now())
  updatedAt   DateTime        @updatedAt
  credentials Credential[]
  payments    Payment[]
  Webhook     Webhook[]
  ApiKey      ApiKey[]
  enabled     Boolean         @default(false)

  @@index([enabled])
}

model App_RoutingForms_Form {
  id             String                          @id @default(cuid())
  description    String?
  position       Int                             @default(0)
  routes         Json?
  createdAt      DateTime                        @default(now())
  updatedAt      DateTime                        @updatedAt
  name           String
  fields         Json?
  user           User                            @relation("routing-form", fields: [userId], references: [id], onDelete: Cascade)
  // This is the user who created the form and also the user who has read-write access to the form
  // If teamId is set, the members of the team would also have access to form readOnly or read-write depending on their permission level as team member.
  userId         Int
  team           Team?                           @relation(fields: [teamId], references: [id], onDelete: Cascade)
  teamId         Int?
  responses      App_RoutingForms_FormResponse[]
  disabled       Boolean                         @default(false)
  /// @zod.custom(imports.RoutingFormSettings)
  settings       Json?

  @@index([userId])
  @@index([disabled])
}

model App_RoutingForms_FormResponse {
  id           Int                   @id @default(autoincrement())
  formFillerId String                @default(cuid())
  form         App_RoutingForms_Form @relation(fields: [formId], references: [id], onDelete: Cascade)
  formId       String
  response     Json
  createdAt    DateTime              @default(now())

  @@unique([formFillerId, formId])
  @@index([formFillerId])
  @@index([formId])
}

model Feedback {
  id      Int      @id @default(autoincrement())
  date    DateTime @default(now())
  userId  Int
  user    User     @relation(fields: [userId], references: [id], onDelete: Cascade)
  rating  String
  comment String?

  @@index([userId])
  @@index([rating])
}

enum WorkflowTriggerEvents {
  BEFORE_EVENT
  EVENT_CANCELLED
  NEW_EVENT
  AFTER_EVENT
  RESCHEDULE_EVENT
}

enum WorkflowActions {
  EMAIL_HOST
  EMAIL_ATTENDEE
  SMS_ATTENDEE
  SMS_NUMBER
  EMAIL_ADDRESS
  WHATSAPP_ATTENDEE
  WHATSAPP_NUMBER
}

model WorkflowStep {
  id                        Int                @id @default(autoincrement())
  stepNumber                Int
  action                    WorkflowActions
  workflowId                Int
  workflow                  Workflow           @relation(fields: [workflowId], references: [id], onDelete: Cascade)
  sendTo                    String?
  reminderBody              String?
  emailSubject              String?
  template                  WorkflowTemplates  @default(REMINDER)
  workflowReminders         WorkflowReminder[]
  numberRequired            Boolean?
  sender                    String?
  numberVerificationPending Boolean            @default(true)
  includeCalendarEvent      Boolean            @default(false)

  @@index([workflowId])
}

model Workflow {
  id             Int   @id @default(autoincrement())
  position Int                     @default(0)
  name     String
  userId   Int?
  user     User?                   @relation(fields: [userId], references: [id], onDelete: Cascade)
  team     Team?                   @relation(fields: [teamId], references: [id], onDelete: Cascade)
  teamId   Int?
  activeOn WorkflowsOnEventTypes[]
  trigger  WorkflowTriggerEvents
  time     Int?
  timeUnit TimeUnit?
  steps    WorkflowStep[]

  @@index([userId])
  @@index([teamId])
}

model WorkflowsOnEventTypes {
  id          Int       @id @default(autoincrement())
  workflow    Workflow  @relation(fields: [workflowId], references: [id], onDelete: Cascade)
  workflowId  Int
  eventType   EventType @relation(fields: [eventTypeId], references: [id], onDelete: Cascade)
  eventTypeId Int

  @@unique([workflowId, eventTypeId])
  @@index([workflowId])
  @@index([eventTypeId])
}

model Deployment {
  /// This is a single row table, so we use a fixed id
  id              Int       @id @default(1)
  logo            String?
  /// @zod.custom(imports.DeploymentTheme)
  theme           Json?
  licenseKey      String?
  agreedLicenseAt DateTime?
}

enum TimeUnit {
  DAY    @map("day")
  HOUR   @map("hour")
  MINUTE @map("minute")
}

model WorkflowReminder {
  id                  Int             @id @default(autoincrement())
  bookingUid          String?
  booking             Booking?        @relation(fields: [bookingUid], references: [uid])
  method              WorkflowMethods
  scheduledDate       DateTime
  referenceId         String?         @unique
  scheduled           Boolean
  workflowStepId      Int?
  workflowStep        WorkflowStep?   @relation(fields: [workflowStepId], references: [id])
  cancelled           Boolean?
  seatReferenceId     String?
  isMandatoryReminder Boolean?        @default(false)

  @@index([bookingUid])
  @@index([workflowStepId])
  @@index([seatReferenceId])
  @@index([method, scheduled, scheduledDate])
  @@index([cancelled, scheduledDate])
}

model WebhookScheduledTriggers {
  id            Int       @id @default(autoincrement())
  jobName       String
  subscriberUrl String
  payload       String
  startAfter    DateTime
  retryCount    Int       @default(0)
  createdAt     DateTime? @default(now())
}

enum WorkflowTemplates {
  REMINDER
  CUSTOM
  CANCELLED
  RESCHEDULED
  COMPLETED
}

enum WorkflowMethods {
  EMAIL
  SMS
  WHATSAPP
}

model BookingSeat {
  id           Int      @id @default(autoincrement())
  referenceUid String   @unique
  bookingId    Int
  booking      Booking  @relation(fields: [bookingId], references: [id], onDelete: Cascade)
  attendeeId   Int      @unique
  attendee     Attendee @relation(fields: [attendeeId], references: [id], onDelete: Cascade)
  data         Json?

  @@index([bookingId])
  @@index([attendeeId])
}

model VerifiedNumber {
  id          Int    @id @default(autoincrement())
  userId      Int?
  user        User?  @relation(fields: [userId], references: [id], onDelete: Cascade)
  teamId      Int?
  team        Team?  @relation(fields: [teamId], references: [id], onDelete: Cascade)
  phoneNumber String

  @@index([userId])
  @@index([teamId])
}

model Feature {
  // The feature slug, ex: 'v2-workflows'
  slug        String       @id @unique
  // If the feature is currently enabled
  enabled     Boolean      @default(false)
  // A short description of the feature
  description String?
  // The type of feature flag
  type        FeatureType? @default(RELEASE)
  // If the flag is considered stale
  stale       Boolean?     @default(false)
  lastUsedAt  DateTime?
  createdAt   DateTime?    @default(now())
  updatedAt   DateTime?    @default(now()) @updatedAt
  updatedBy   Int?

  @@index([enabled])
  @@index([stale])
}

enum FeatureType {
  RELEASE
  EXPERIMENT
  OPERATIONAL
  KILL_SWITCH
  PERMISSION
}

model SelectedSlots {
  id               Int      @id @default(autoincrement())
  eventTypeId      Int
  userId           Int
  slotUtcStartDate DateTime
  slotUtcEndDate   DateTime
  uid              String
  releaseAt        DateTime
  isSeat           Boolean  @default(false)

  @@unique(fields: [userId, slotUtcStartDate, slotUtcEndDate, uid], name: "selectedSlotUnique")
}

model OAuthClient {
  clientId     String       @id @unique
  redirectUri  String
  clientSecret String
  name         String
  logo         String?
  accessCodes  AccessCode[]
}

model AccessCode {
  id        Int           @id @default(autoincrement())
  code      String
  clientId  String?
  client    OAuthClient?  @relation(fields: [clientId], references: [clientId], onDelete: Cascade)
  expiresAt DateTime
  scopes    AccessScope[]
  userId    Int?
  user      User?         @relation(fields: [userId], references: [id], onDelete: Cascade)
  teamId    Int?
  team      Team?         @relation(fields: [teamId], references: [id], onDelete: Cascade)
}

enum AccessScope {
  READ_BOOKING
  READ_PROFILE
}

view BookingTimeStatus {
  id            Int            @unique
  uid           String?
  eventTypeId   Int?
  title         String?
  description   String?
  startTime     DateTime?
  endTime       DateTime?
  createdAt     DateTime?
  location      String?
  paid          Boolean?
  status        BookingStatus?
  rescheduled   Boolean?
  userId        Int?
  teamId        Int?
  eventLength   Int?
  timeStatus    String?
  eventParentId Int?
  userEmail     String?
  username      String?
}

model CalendarCache {
  // The key would be the unique URL that is requested by the user
  key          String
  value        Json
  expiresAt    DateTime
  credentialId Int
  credential   Credential? @relation(fields: [credentialId], references: [id], onDelete: Cascade)

  @@id([credentialId, key])
  @@unique([credentialId, key])
}

enum RedirectType {
  UserEventType @map("user-event-type")
  TeamEventType @map("team-event-type")
  User          @map("user")
  Team          @map("team")
}

model TempOrgRedirect {
  id        Int          @id @default(autoincrement())
  // Better would be to have fromOrgId and toOrgId as well and then we should have just to instead toUrl
  from      String
  // 0 would mean it is non org
  fromOrgId Int
  type      RedirectType
  // It doesn't have any query params
  toUrl     String
  enabled   Boolean      @default(true)
  createdAt DateTime     @default(now())
  updatedAt DateTime     @updatedAt

  @@unique([from, type, fromOrgId])
}

model Avatar {
  // e.g. NULL(0), organization ID or team logo
  teamId    Int    @default(0)
  // Avatar, NULL(0) if team logo
  userId    Int    @default(0)
  // base64 string
  data      String
  // different every time to pop the cache.
  objectKey String @unique

  @@unique([teamId, userId])
  @@map(name: "avatars")
}

model OutOfOfficeEntry {
  id       Int      @id @default(autoincrement())
  uuid     String   @unique
  start    DateTime
  end      DateTime
  userId   Int
  user     User     @relation(fields: [userId], references: [id], onDelete: Cascade)
  toUserId Int?
  toUser   User?    @relation(name: "toUser", fields: [toUserId], references: [id], onDelete: Cascade)

  createdAt DateTime @default(now())
  updatedAt DateTime @updatedAt

  @@index([uuid])
  @@index([userId])
  @@index([toUserId])
  @@index([start, end])
}<|MERGE_RESOLUTION|>--- conflicted
+++ resolved
@@ -262,15 +262,6 @@
   bookingRedirectsTo   OutOfOfficeEntry[]      @relation(name: "toUser")
 
   // Used to lock the user account
-<<<<<<< HEAD
-  locked   Boolean   @default(false)
-  profiles Profile[]
-  movedToProfileId    Int?
-  movedToProfile      Profile?                @relation("moved_to_profile", fields: [movedToProfileId], references: [id], onDelete: SetNull)
-
-  @@unique([email])
-  @@unique([email, username])
-=======
   locked           Boolean   @default(false)
   profiles         Profile[]
   movedToProfileId Int?
@@ -280,7 +271,6 @@
   @@unique([email, username])
   @@unique([username, organizationId])
   @@unique([movedToProfileId])
->>>>>>> abe419c1
   @@index([username])
   @@unique([movedToProfileId])
   @@index([emailVerified])
@@ -291,20 +281,6 @@
 
 // It holds Organization Profiles
 model Profile {
-<<<<<<< HEAD
-  id             Int    @id @default(autoincrement())
-  // uid allows us to set an identifier chosen by us which is helpful in migration when we create the Profile from User directly.
-  uid            String
-  userId         Int
-  user           User   @relation(fields: [userId], references: [id], onDelete: Cascade)
-  organizationId Int
-  organization   Team   @relation(fields: [organizationId], references: [id], onDelete: Cascade)
-  username       String
-  movedFromUserId Int?
-  movedFromUser   User?   @relation("moved_to_profile")
-  createdAt DateTime @default(now())
-  updatedAt DateTime @updatedAt
-=======
   id              Int      @id @default(autoincrement())
   // uid allows us to set an identifier chosen by us which is helpful in migration when we create the Profile from User directly.
   uid             String
@@ -317,7 +293,6 @@
   movedFromUser   User?    @relation("moved_to_profile")
   createdAt       DateTime @default(now())
   updatedAt       DateTime @updatedAt
->>>>>>> abe419c1
 
   @@unique([userId, organizationId])
   @@unique([movedFromUserId])
@@ -366,10 +341,6 @@
   accessCodes          AccessCode[]
   instantMeetingTokens InstantMeetingToken[]
   orgProfiles          Profile[]
-<<<<<<< HEAD
-=======
-
->>>>>>> abe419c1
   @@unique([slug, parentId])
 }
 
