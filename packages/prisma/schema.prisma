// This is your Prisma Schema file
// learn more about it in the docs: https://pris.ly/d/prisma-schema

datasource db {
  provider  = "postgresql"
  url       = env("DATABASE_URL")
  directUrl = env("DATABASE_DIRECT_URL")
}

generator client {
  provider        = "prisma-client-js"
  previewFeatures = ["views"]
}

generator zod {
  provider      = "zod-prisma"
  output        = "./zod"
  imports       = "./zod-utils"
  relationModel = "default"
}

generator enums {
  provider = "ts-node --transpile-only ./enum-generator"
}

enum SchedulingType {
  ROUND_ROBIN @map("roundRobin")
  COLLECTIVE  @map("collective")
  MANAGED     @map("managed")
}

enum PeriodType {
  UNLIMITED      @map("unlimited")
  ROLLING        @map("rolling")
  ROLLING_WINDOW @map("rolling_window")
  RANGE          @map("range")
}

enum CreationSource {
  API_V1 @map("api_v1")
  API_V2 @map("api_v2")
  WEBAPP @map("webapp")
}

model Host {
  user             User      @relation(fields: [userId], references: [id], onDelete: Cascade)
  userId           Int
  eventType        EventType @relation(fields: [eventTypeId], references: [id], onDelete: Cascade)
  eventTypeId      Int
  isFixed          Boolean   @default(false)
  priority         Int?
  weight           Int?
  // weightAdjustment is deprecated. We not calculate the calibratino value on the spot. Plan to drop this column.
  weightAdjustment Int?
  schedule         Schedule? @relation(fields: [scheduleId], references: [id])
  scheduleId       Int?
  createdAt        DateTime  @default(now())

  @@id([userId, eventTypeId])
  @@index([userId])
  @@index([eventTypeId])
  @@index([scheduleId])
}

model EventType {
  id          Int     @id @default(autoincrement())
  /// @zod.min(1)
  title       String
  /// @zod.custom(imports.eventTypeSlug)
  slug        String
  description String?
  position    Int     @default(0)
  /// @zod.custom(imports.eventTypeLocations)
  locations   Json?
  /// @zod.min(1)
  length      Int
  offsetStart Int     @default(0)
  hidden      Boolean @default(false)
  hosts       Host[]
  users       User[]  @relation("user_eventtype")
  owner       User?   @relation("owner", fields: [userId], references: [id], onDelete: Cascade)
  userId      Int?

  profileId Int?
  profile   Profile? @relation(fields: [profileId], references: [id], onDelete: Cascade)

  team                               Team?                  @relation(fields: [teamId], references: [id], onDelete: Cascade)
  teamId                             Int?
  hashedLink                         HashedLink[]
  bookings                           Booking[]
  availability                       Availability[]
  webhooks                           Webhook[]
  destinationCalendar                DestinationCalendar?
  useEventLevelSelectedCalendars     Boolean                @default(false)
  eventName                          String?
  customInputs                       EventTypeCustomInput[]
  parentId                           Int?
  parent                             EventType?             @relation("managed_eventtype", fields: [parentId], references: [id], onDelete: Cascade)
  children                           EventType[]            @relation("managed_eventtype")
  /// @zod.custom(imports.eventTypeBookingFields)
  bookingFields                      Json?
  timeZone                           String?
  periodType                         PeriodType             @default(UNLIMITED)
  /// @zod.custom(imports.coerceToDate)
  periodStartDate                    DateTime?
  /// @zod.custom(imports.coerceToDate)
  periodEndDate                      DateTime?
  periodDays                         Int?
  periodCountCalendarDays            Boolean?
  lockTimeZoneToggleOnBookingPage    Boolean                @default(false)
  requiresConfirmation               Boolean                @default(false)
  requiresConfirmationWillBlockSlot  Boolean                @default(false)
  requiresConfirmationForFreeEmail   Boolean                @default(false)
  requiresBookerEmailVerification    Boolean                @default(false)
  canSendCalVideoTranscriptionEmails Boolean                @default(true)

  autoTranslateDescriptionEnabled         Boolean                   @default(false)
  /// @zod.custom(imports.recurringEventType)
  recurringEvent                          Json?
  disableGuests                           Boolean                   @default(false)
  hideCalendarNotes                       Boolean                   @default(false)
  hideCalendarEventDetails                Boolean                   @default(false)
  /// @zod.min(0)
  minimumBookingNotice                    Int                       @default(120)
  beforeEventBuffer                       Int                       @default(0)
  afterEventBuffer                        Int                       @default(0)
  seatsPerTimeSlot                        Int?
  onlyShowFirstAvailableSlot              Boolean                   @default(false)
  disableCancelling                       Boolean?                  @default(false)
  disableRescheduling                     Boolean?                  @default(false)
  seatsShowAttendees                      Boolean?                  @default(false)
  seatsShowAvailabilityCount              Boolean?                  @default(true)
  schedulingType                          SchedulingType?
  schedule                                Schedule?                 @relation(fields: [scheduleId], references: [id])
  scheduleId                              Int?
  // price is deprecated. It has now moved to metadata.apps.stripe.price. Plan to drop this column.
  price                                   Int                       @default(0)
  // currency is deprecated. It has now moved to metadata.apps.stripe.currency. Plan to drop this column.
  currency                                String                    @default("usd")
  slotInterval                            Int?
  /// @zod.custom(imports.EventTypeMetaDataSchema)
  metadata                                Json?
  /// @zod.custom(imports.successRedirectUrl)
  successRedirectUrl                      String?
  forwardParamsSuccessRedirect            Boolean?                  @default(true)
  workflows                               WorkflowsOnEventTypes[]
  /// @zod.custom(imports.intervalLimitsType)
  bookingLimits                           Json?
  /// @zod.custom(imports.intervalLimitsType)
  durationLimits                          Json?
  isInstantEvent                          Boolean                   @default(false)
  instantMeetingExpiryTimeOffsetInSeconds Int                       @default(90)
  instantMeetingScheduleId                Int?
  instantMeetingSchedule                  Schedule?                 @relation("InstantMeetingSchedule", fields: [instantMeetingScheduleId], references: [id])
  instantMeetingParameters                String[]
  assignAllTeamMembers                    Boolean                   @default(false)
  // It is applicable only when assignAllTeamMembers is true and it filters out all the team members using rrSegmentQueryValue
  assignRRMembersUsingSegment             Boolean                   @default(false)
  /// @zod.custom(imports.rrSegmentQueryValueSchema)
  rrSegmentQueryValue                     Json?
  useEventTypeDestinationCalendarEmail    Boolean                   @default(false)
  aiPhoneCallConfig                       AIPhoneCallConfiguration?
  isRRWeightsEnabled                      Boolean                   @default(false)
  fieldTranslations                       EventTypeTranslation[]
  maxLeadThreshold                        Int?
  selectedCalendars                       SelectedCalendar[]
  allowReschedulingPastBookings           Boolean                   @default(false)
  hideOrganizerEmail                      Boolean                   @default(false)
  /// @zod.custom(imports.emailSchema)
  customReplyToEmail                      String?

  /// @zod.custom(imports.eventTypeColor)
  eventTypeColor                   Json?
  rescheduleWithSameRoundRobinHost Boolean @default(false)

  secondaryEmailId Int?
  secondaryEmail   SecondaryEmail? @relation(fields: [secondaryEmailId], references: [id], onDelete: Cascade)

  @@unique([userId, slug])
  @@unique([teamId, slug])
  @@unique([userId, parentId])
  @@index([userId])
  @@index([teamId])
  @@index([profileId])
  @@index([scheduleId])
  @@index([secondaryEmailId])
  @@index([parentId])
}

model Credential {
  id     Int     @id @default(autoincrement())
  // @@type is deprecated
  type   String
  key    Json
  user   User?   @relation(fields: [userId], references: [id], onDelete: Cascade)
  userId Int?
  team   Team?   @relation(fields: [teamId], references: [id], onDelete: Cascade)
  teamId Int?
  app    App?    @relation(fields: [appId], references: [slug], onDelete: Cascade)
  // How to make it a required column?
  appId  String?

  // paid apps
  subscriptionId    String?
  paymentStatus     String?
  billingCycleStart Int?

  destinationCalendars DestinationCalendar[]
  selectedCalendars    SelectedCalendar[]
  invalid              Boolean?              @default(false)
  CalendarCache        CalendarCache[]
  references           BookingReference[]

  @@index([userId])
  @@index([appId])
  @@index([subscriptionId])
  @@index([invalid])
}

enum IdentityProvider {
  CAL
  GOOGLE
  SAML
}

model DestinationCalendar {
  id                               Int                   @id @default(autoincrement())
  integration                      String
  externalId                       String
  /// @zod.custom(imports.emailSchema)
  primaryEmail                     String?
  user                             User?                 @relation(fields: [userId], references: [id], onDelete: Cascade)
  userId                           Int?                  @unique
  booking                          Booking[]
  eventType                        EventType?            @relation(fields: [eventTypeId], references: [id], onDelete: Cascade)
  eventTypeId                      Int?                  @unique
  credentialId                     Int?
  credential                       Credential?           @relation(fields: [credentialId], references: [id], onDelete: Cascade)
  delegationCredential             DelegationCredential? @relation(fields: [delegationCredentialId], references: [id], onDelete: Cascade)
  delegationCredentialId           String?
  domainWideDelegation             DomainWideDelegation? @relation(fields: [domainWideDelegationCredentialId], references: [id], onDelete: Cascade)
  domainWideDelegationCredentialId String?

  @@index([userId])
  @@index([eventTypeId])
  @@index([credentialId])
}

enum UserPermissionRole {
  USER
  ADMIN
}

// It holds the password of a User, separate from the User model to avoid leaking the password hash
model UserPassword {
  hash   String
  userId Int    @unique
  user   User   @relation(fields: [userId], references: [id], onDelete: Cascade)
}

model TravelSchedule {
  id           Int       @id @default(autoincrement())
  userId       Int
  user         User      @relation(fields: [userId], references: [id], onDelete: Cascade)
  timeZone     String
  startDate    DateTime
  endDate      DateTime?
  prevTimeZone String?

  @@index([startDate])
  @@index([endDate])
}

// It holds Personal Profiles of a User plus it has email, password and other core things..
model User {
  id                  Int                  @id @default(autoincrement())
  username            String?
  name                String?
  /// @zod.custom(imports.emailSchema)
  email               String
  emailVerified       DateTime?
  password            UserPassword?
  bio                 String?
  avatarUrl           String?
  timeZone            String               @default("Europe/London")
  travelSchedules     TravelSchedule[]
  weekStart           String               @default("Sunday")
  // DEPRECATED - TO BE REMOVED
  startTime           Int                  @default(0)
  endTime             Int                  @default(1440)
  // </DEPRECATED>
  bufferTime          Int                  @default(0)
  hideBranding        Boolean              @default(false)
  // TODO: should be renamed since it only affects the booking page
  theme               String?
  appTheme            String?
  createdDate         DateTime             @default(now()) @map(name: "created")
  trialEndsAt         DateTime?
  lastActiveAt        DateTime?
  eventTypes          EventType[]          @relation("user_eventtype")
  credentials         Credential[]
  teams               Membership[]
  bookings            Booking[]
  schedules           Schedule[]
  defaultScheduleId   Int?
  selectedCalendars   SelectedCalendar[]
  completedOnboarding Boolean              @default(false)
  locale              String?
  timeFormat          Int?                 @default(12)
  twoFactorSecret     String?
  twoFactorEnabled    Boolean              @default(false)
  backupCodes         String?
  identityProvider    IdentityProvider     @default(CAL)
  identityProviderId  String?
  availability        Availability[]
  invitedTo           Int?
  webhooks            Webhook[]
  brandColor          String?
  darkBrandColor      String?
  // the location where the events will end up
  destinationCalendar DestinationCalendar?
  // participate in dynamic group booking or not
  allowDynamicBooking Boolean?             @default(true)

  // participate in SEO indexing or not
  allowSEOIndexing Boolean? @default(true)

  // receive monthly digest email for teams or not
  receiveMonthlyDigestEmail Boolean? @default(true)

  /// @zod.custom(imports.userMetadata)
  metadata             Json?
  verified             Boolean?                @default(false)
  role                 UserPermissionRole      @default(USER)
  disableImpersonation Boolean                 @default(false)
  impersonatedUsers    Impersonations[]        @relation("impersonated_user")
  impersonatedBy       Impersonations[]        @relation("impersonated_by_user")
  apiKeys              ApiKey[]
  accounts             Account[]
  sessions             Session[]
  Feedback             Feedback[]
  ownedEventTypes      EventType[]             @relation("owner")
  workflows            Workflow[]
  routingForms         App_RoutingForms_Form[] @relation("routing-form")
  updatedRoutingForms  App_RoutingForms_Form[] @relation("updated-routing-form")
  verifiedNumbers      VerifiedNumber[]
  verifiedEmails       VerifiedEmail[]
  hosts                Host[]
  // organizationId is deprecated. Instead, rely on the Profile to search profiles by organizationId and then get user from the profile.
  organizationId       Int?
  organization         Team?                   @relation("scope", fields: [organizationId], references: [id], onDelete: SetNull)
  accessCodes          AccessCode[]
  bookingRedirects     OutOfOfficeEntry[]
  bookingRedirectsTo   OutOfOfficeEntry[]      @relation(name: "toUser")

  // Used to lock the user account
  locked                         Boolean                      @default(false)
  platformOAuthClients           PlatformOAuthClient[]
  AccessToken                    AccessToken[]
  RefreshToken                   RefreshToken[]
  PlatformAuthorizationToken     PlatformAuthorizationToken[]
  profiles                       Profile[]
  movedToProfileId               Int?
  movedToProfile                 Profile?                     @relation("moved_to_profile", fields: [movedToProfileId], references: [id], onDelete: SetNull)
  secondaryEmails                SecondaryEmail[]
  isPlatformManaged              Boolean                      @default(false)
  OutOfOfficeReasons             OutOfOfficeReason[]
  smsLockState                   SMSLockState                 @default(UNLOCKED)
  smsLockReviewedByAdmin         Boolean                      @default(false)
  NotificationsSubscriptions     NotificationsSubscriptions[]
  referralLinkId                 String?
  features                       UserFeatures[]
  reassignedBookings             Booking[]                    @relation("reassignByUser")
  createdAttributeToUsers        AttributeToUser[]            @relation("createdBy")
  updatedAttributeToUsers        AttributeToUser[]            @relation("updatedBy")
  createdTranslations            EventTypeTranslation[]       @relation("CreatedEventTypeTranslations")
  updatedTranslations            EventTypeTranslation[]       @relation("UpdatedEventTypeTranslations")
  createdWatchlists              Watchlist[]                  @relation("CreatedWatchlists")
  updatedWatchlists              Watchlist[]                  @relation("UpdatedWatchlists")
  BookingInternalNote            BookingInternalNote[]
  creationSource                 CreationSource?
  createdOrganizationOnboardings OrganizationOnboarding[]     @relation("CreatedOrganizationOnboardings")
  filterSegments                 FilterSegment[]
<<<<<<< HEAD
  ratings                        Rating[]
=======
  whitelistWorkflows             Boolean                      @default(false)
>>>>>>> 1d8bc6ca

  @@unique([email])
  @@unique([email, username])
  @@unique([username, organizationId])
  @@unique([movedToProfileId])
  @@index([username])
  @@index([emailVerified])
  @@index([identityProvider])
  @@index([identityProviderId])
  @@map(name: "users")
}

model NotificationsSubscriptions {
  id           Int    @id @default(autoincrement())
  userId       Int
  user         User   @relation(fields: [userId], references: [id], onDelete: Cascade)
  subscription String

  @@index([userId, subscription])
}

// It holds Organization Profiles as well as User Profiles for users that have been added to an organization
model Profile {
  id             Int         @id @default(autoincrement())
  // uid allows us to set an identifier chosen by us which is helpful in migration when we create the Profile from User directly.
  uid            String
  userId         Int
  user           User        @relation(fields: [userId], references: [id], onDelete: Cascade)
  organizationId Int
  organization   Team        @relation(fields: [organizationId], references: [id], onDelete: Cascade)
  username       String
  eventTypes     EventType[]
  movedFromUser  User?       @relation("moved_to_profile")
  createdAt      DateTime    @default(now())
  updatedAt      DateTime    @updatedAt

  // A user can have multiple profiles in different organizations
  @@unique([userId, organizationId])
  // Allow username reuse only across different organizations
  @@unique([username, organizationId])
  @@index([uid])
  @@index([userId])
  @@index([organizationId])
}

model Team {
  id                     Int                     @id @default(autoincrement())
  /// @zod.min(1)
  name                   String
  // It is unique across teams and organizations. We don't have a strong reason for organization and team slug to be conflicting, could be fixed.
  // Sub-teams could have same slug across different organizations but not within the same organization.
  /// @zod.min(1)
  slug                   String?
  logoUrl                String?
  calVideoLogo           String?
  appLogo                String?
  appIconLogo            String?
  bio                    String?
  hideBranding           Boolean                 @default(false)
  hideTeamProfileLink    Boolean                 @default(false)
  isPrivate              Boolean                 @default(false)
  hideBookATeamMember    Boolean                 @default(false)
  members                Membership[]
  eventTypes             EventType[]
  workflows              Workflow[]
  createdAt              DateTime                @default(now())
  /// @zod.custom(imports.teamMetadataSchema)
  metadata               Json?
  theme                  String?
  rrResetInterval        RRResetInterval?        @default(MONTH)
  brandColor             String?
  darkBrandColor         String?
  verifiedNumbers        VerifiedNumber[]
  verifiedEmails         VerifiedEmail[]
  bannerUrl              String?
  parentId               Int?
  parent                 Team?                   @relation("organization", fields: [parentId], references: [id], onDelete: Cascade)
  children               Team[]                  @relation("organization")
  orgUsers               User[]                  @relation("scope")
  inviteTokens           VerificationToken[]
  webhooks               Webhook[]
  timeFormat             Int?
  timeZone               String                  @default("Europe/London")
  weekStart              String                  @default("Sunday")
  routingForms           App_RoutingForms_Form[]
  apiKeys                ApiKey[]
  credentials            Credential[]
  accessCodes            AccessCode[]
  isOrganization         Boolean                 @default(false)
  organizationSettings   OrganizationSettings?
  instantMeetingTokens   InstantMeetingToken[]
  orgProfiles            Profile[]
  pendingPayment         Boolean                 @default(false)
  dsyncTeamGroupMapping  DSyncTeamGroupMapping[]
  isPlatform             Boolean                 @default(false)
  // Organization's OAuth clients. Organization has them but a team does not.
  platformOAuthClient    PlatformOAuthClient[]
  // OAuth client used to create team of an organization. Team has it but organization does not.
  createdByOAuthClient   PlatformOAuthClient?    @relation("CreatedByOAuthClient", fields: [createdByOAuthClientId], references: [id], onDelete: Cascade)
  createdByOAuthClientId String?
  smsLockState           SMSLockState            @default(UNLOCKED)
  platformBilling        PlatformBilling?
  activeOrgWorkflows     WorkflowsOnTeams[]
  attributes             Attribute[]
  smsLockReviewedByAdmin Boolean                 @default(false)
  // Available for Organization only
  delegationCredentials  DelegationCredential[]
  domainWideDelegations  DomainWideDelegation[]

  features TeamFeatures[]

  /// @zod.custom(imports.intervalLimitsType)
  bookingLimits                Json?
  includeManagedEventsInLimits Boolean                 @default(false)
  internalNotePresets          InternalNotePreset[]
  organizationOnboarding       OrganizationOnboarding?

  // note(Lauris): if a Team has parentId it is a team, if parentId is null it is an organization, but if parentId is null and managedOrganization is set,
  // it means that it is an organization managed by another organization.
  managedOrganization  ManagedOrganization?  @relation("ManagedOrganization")
  managedOrganizations ManagedOrganization[] @relation("ManagerOrganization")
  filterSegments       FilterSegment[]

  @@unique([slug, parentId])
  @@index([parentId])
}

model OrganizationSettings {
  id                                  Int        @id @default(autoincrement())
  organization                        Team       @relation(fields: [organizationId], references: [id], onDelete: Cascade)
  organizationId                      Int        @unique
  isOrganizationConfigured            Boolean    @default(false)
  // It decides if new organization members can be auto-accepted or not
  isOrganizationVerified              Boolean    @default(false)
  // It is a domain e.g "acme.com". Any email with this domain might be auto-accepted
  // Also, it is the domain to which the organization profile is redirected.
  orgAutoAcceptEmail                  String
  lockEventTypeCreationForUsers       Boolean    @default(false)
  adminGetsNoSlotsNotification        Boolean    @default(false)
  // It decides if instance ADMIN has reviewed the organization or not.
  // It is used to allow super sensitive operations like 'impersonation of Org members by Org admin'
  isAdminReviewed                     Boolean    @default(false)
  dSyncData                           DSyncData?
  isAdminAPIEnabled                   Boolean    @default(false)
  allowSEOIndexing                    Boolean    @default(false)
  orgProfileRedirectsToVerifiedDomain Boolean    @default(false)
}

enum MembershipRole {
  MEMBER
  ADMIN
  OWNER
}

model Membership {
  id                   Int               @id @default(autoincrement())
  teamId               Int
  userId               Int
  accepted             Boolean           @default(false)
  role                 MembershipRole
  team                 Team              @relation(fields: [teamId], references: [id], onDelete: Cascade)
  user                 User              @relation(fields: [userId], references: [id], onDelete: Cascade)
  disableImpersonation Boolean           @default(false)
  AttributeToUser      AttributeToUser[]

  @@unique([userId, teamId])
  @@index([teamId])
  @@index([userId])
  @@index([accepted])
  @@index([role])
}

model VerificationToken {
  id               Int             @id @default(autoincrement())
  identifier       String
  token            String          @unique
  expires          DateTime
  expiresInDays    Int?
  createdAt        DateTime        @default(now())
  updatedAt        DateTime        @updatedAt
  teamId           Int?
  team             Team?           @relation(fields: [teamId], references: [id])
  secondaryEmailId Int?
  secondaryEmail   SecondaryEmail? @relation(fields: [secondaryEmailId], references: [id])

  @@unique([identifier, token])
  @@index([token])
  @@index([teamId])
  @@index([secondaryEmailId])
}

model InstantMeetingToken {
  id        Int      @id @default(autoincrement())
  token     String   @unique
  expires   DateTime
  teamId    Int
  team      Team     @relation(fields: [teamId], references: [id])
  bookingId Int?     @unique
  booking   Booking? @relation(fields: [bookingId], references: [id], onDelete: Cascade)

  createdAt DateTime @default(now())
  updatedAt DateTime @updatedAt

  @@index([token])
}

model BookingReference {
  id                         Int      @id @default(autoincrement())
  /// @zod.min(1)
  type                       String
  /// @zod.min(1)
  uid                        String
  meetingId                  String?
  thirdPartyRecurringEventId String?
  meetingPassword            String?
  meetingUrl                 String?
  booking                    Booking? @relation(fields: [bookingId], references: [id], onDelete: Cascade)
  bookingId                  Int?
  externalCalendarId         String?
  deleted                    Boolean?

  credential                       Credential?           @relation(fields: [credentialId], references: [id], onDelete: SetNull)
  credentialId                     Int?
  delegationCredential             DelegationCredential? @relation(fields: [delegationCredentialId], references: [id], onDelete: SetNull)
  delegationCredentialId           String?
  domainWideDelegation             DomainWideDelegation? @relation(fields: [domainWideDelegationCredentialId], references: [id], onDelete: SetNull)
  domainWideDelegationCredentialId String?

  @@index([bookingId])
  @@index([type])
  @@index([uid])
}

model Attendee {
  id          Int          @id @default(autoincrement())
  email       String
  name        String
  timeZone    String
  phoneNumber String?
  locale      String?      @default("en")
  booking     Booking?     @relation(fields: [bookingId], references: [id], onDelete: Cascade)
  bookingId   Int?
  bookingSeat BookingSeat?
  noShow      Boolean?     @default(false)

  @@index([email])
  @@index([bookingId])
}

enum BookingStatus {
  CANCELLED     @map("cancelled")
  ACCEPTED      @map("accepted")
  REJECTED      @map("rejected")
  PENDING       @map("pending")
  AWAITING_HOST @map("awaiting_host")
}

model Booking {
  id                           Int                            @id @default(autoincrement())
  uid                          String                         @unique
  // (optional) UID based on slot start/end time & email against duplicates
  idempotencyKey               String?                        @unique
  user                         User?                          @relation(fields: [userId], references: [id], onDelete: Cascade)
  userId                       Int?
  // User's email at the time of booking
  /// @zod.custom(imports.emailSchema)
  userPrimaryEmail             String?
  references                   BookingReference[]
  eventType                    EventType?                     @relation(fields: [eventTypeId], references: [id])
  eventTypeId                  Int?
  title                        String
  description                  String?
  customInputs                 Json?
  /// @zod.custom(imports.bookingResponses)
  responses                    Json?
  startTime                    DateTime
  endTime                      DateTime
  attendees                    Attendee[]
  location                     String?
  createdAt                    DateTime                       @default(now())
  updatedAt                    DateTime?                      @updatedAt
  status                       BookingStatus                  @default(ACCEPTED)
  paid                         Boolean                        @default(false)
  payment                      Payment[]
  destinationCalendar          DestinationCalendar?           @relation(fields: [destinationCalendarId], references: [id])
  destinationCalendarId        Int?
  cancellationReason           String?
  rejectionReason              String?
  reassignReason               String?
  reassignBy                   User?                          @relation("reassignByUser", fields: [reassignById], references: [id])
  reassignById                 Int?
  dynamicEventSlugRef          String?
  dynamicGroupSlugRef          String?
  rescheduled                  Boolean?
  fromReschedule               String?
  recurringEventId             String?
  smsReminderNumber            String?
  workflowReminders            WorkflowReminder[]
  scheduledJobs                String[] // scheduledJobs is deprecated, please use scheduledTriggers instead
  seatsReferences              BookingSeat[]
  /// @zod.custom(imports.bookingMetadataSchema)
  metadata                     Json?
  isRecorded                   Boolean                        @default(false)
  iCalUID                      String?                        @default("")
  iCalSequence                 Int                            @default(0)
  instantMeetingToken          InstantMeetingToken?
  rating                       Int?
  ratingFeedback               String?
  noShowHost                   Boolean?                       @default(false)
  scheduledTriggers            WebhookScheduledTriggers[]
  oneTimePassword              String?                        @unique @default(uuid())
  /// @zod.email()
  cancelledBy                  String?
  /// @zod.email()
  rescheduledBy                String?
  // Ah, made a typo here. Should have been routedFromRoutingFormRe"s"ponse. Live with it :(
  routedFromRoutingFormReponse App_RoutingForms_FormResponse?
  assignmentReason             AssignmentReason[]
  internalNote                 BookingInternalNote[]
  creationSource               CreationSource?
  tracking                     Tracking?

  @@index([eventTypeId])
  @@index([userId])
  @@index([destinationCalendarId])
  @@index([recurringEventId])
  @@index([uid])
  @@index([status])
  @@index([startTime, endTime, status])
}

model Tracking {
  id           Int     @id @default(autoincrement())
  bookingId    Int
  booking      Booking @relation(fields: [bookingId], references: [id], onDelete: Cascade)
  utm_source   String?
  utm_medium   String?
  utm_campaign String?
  utm_term     String?
  utm_content  String?

  @@unique([bookingId])
}

model Schedule {
  id                   Int            @id @default(autoincrement())
  user                 User           @relation(fields: [userId], references: [id], onDelete: Cascade)
  userId               Int
  eventType            EventType[]
  instantMeetingEvents EventType[]    @relation("InstantMeetingSchedule")
  name                 String
  timeZone             String?
  availability         Availability[]
  Host                 Host[]

  @@index([userId])
}

model Availability {
  id          Int        @id @default(autoincrement())
  user        User?      @relation(fields: [userId], references: [id], onDelete: Cascade)
  userId      Int?
  eventType   EventType? @relation(fields: [eventTypeId], references: [id])
  eventTypeId Int?
  days        Int[]
  startTime   DateTime   @db.Time
  endTime     DateTime   @db.Time
  date        DateTime?  @db.Date
  Schedule    Schedule?  @relation(fields: [scheduleId], references: [id])
  scheduleId  Int?

  @@index([userId])
  @@index([eventTypeId])
  @@index([scheduleId])
}

model SelectedCalendar {
  id                               String                @id @default(uuid())
  user                             User                  @relation(fields: [userId], references: [id], onDelete: Cascade)
  userId                           Int
  integration                      String
  externalId                       String
  credential                       Credential?           @relation(fields: [credentialId], references: [id], onDelete: Cascade)
  credentialId                     Int?
  // Used to identify a watched calendar channel in Google Calendar
  googleChannelId                  String?
  googleChannelKind                String?
  googleChannelResourceId          String?
  googleChannelResourceUri         String?
  googleChannelExpiration          String?
  delegationCredential             DelegationCredential? @relation(fields: [delegationCredentialId], references: [id], onDelete: Cascade)
  delegationCredentialId           String?
  domainWideDelegationCredential   DomainWideDelegation? @relation(fields: [domainWideDelegationCredentialId], references: [id], onDelete: Cascade)
  domainWideDelegationCredentialId String?
  error                            String?

  eventTypeId Int?
  eventType   EventType? @relation(fields: [eventTypeId], references: [id])

  // It could still allow multiple user-level(eventTypeId is null) selected calendars for same userId, integration, externalId because NULL is not equal to NULL
  // We currently ensure uniqueness by checking for the existence of the record before creating a new one
  // Think about introducing a generated unique key ${userId}_${integration}_${externalId}_${eventTypeId}
  @@unique([userId, integration, externalId, eventTypeId])
  @@unique([googleChannelId, eventTypeId])
  @@index([userId])
  @@index([integration])
  @@index([externalId])
  @@index([eventTypeId])
  @@index([credentialId])
}

enum EventTypeCustomInputType {
  TEXT     @map("text")
  TEXTLONG @map("textLong")
  NUMBER   @map("number")
  BOOL     @map("bool")
  RADIO    @map("radio")
  PHONE    @map("phone")
}

model EventTypeCustomInput {
  id          Int                      @id @default(autoincrement())
  eventTypeId Int
  eventType   EventType                @relation(fields: [eventTypeId], references: [id], onDelete: Cascade)
  label       String
  type        EventTypeCustomInputType
  /// @zod.custom(imports.customInputOptionSchema)
  options     Json?
  required    Boolean
  placeholder String                   @default("")

  @@index([eventTypeId])
}

model ResetPasswordRequest {
  id        String   @id @default(cuid())
  createdAt DateTime @default(now())
  updatedAt DateTime @updatedAt
  email     String
  expires   DateTime
}

enum ReminderType {
  PENDING_BOOKING_CONFIRMATION
}

model ReminderMail {
  id             Int          @id @default(autoincrement())
  referenceId    Int
  reminderType   ReminderType
  elapsedMinutes Int
  createdAt      DateTime     @default(now())

  @@index([referenceId])
  @@index([reminderType])
}

model Payment {
  id            Int            @id @default(autoincrement())
  uid           String         @unique
  app           App?           @relation(fields: [appId], references: [slug], onDelete: Cascade)
  appId         String?
  bookingId     Int
  booking       Booking?       @relation(fields: [bookingId], references: [id], onDelete: Cascade)
  amount        Int
  fee           Int
  currency      String
  success       Boolean
  refunded      Boolean
  data          Json
  externalId    String         @unique
  paymentOption PaymentOption? @default(ON_BOOKING)

  @@index([bookingId])
  @@index([externalId])
}

enum PaymentOption {
  ON_BOOKING
  HOLD
}

enum WebhookTriggerEvents {
  BOOKING_CREATED
  BOOKING_PAYMENT_INITIATED
  BOOKING_PAID
  BOOKING_RESCHEDULED
  BOOKING_REQUESTED
  BOOKING_CANCELLED
  BOOKING_REJECTED
  BOOKING_NO_SHOW_UPDATED
  FORM_SUBMITTED
  MEETING_ENDED
  MEETING_STARTED
  RECORDING_READY
  INSTANT_MEETING
  RECORDING_TRANSCRIPTION_GENERATED
  OOO_CREATED
  AFTER_HOSTS_CAL_VIDEO_NO_SHOW
  AFTER_GUESTS_CAL_VIDEO_NO_SHOW
  FORM_SUBMITTED_NO_EVENT
}

model Webhook {
  id                    String                     @id @unique
  userId                Int?
  teamId                Int?
  eventTypeId           Int?
  platformOAuthClientId String?
  /// @zod.url()
  subscriberUrl         String
  payloadTemplate       String?
  createdAt             DateTime                   @default(now())
  active                Boolean                    @default(true)
  eventTriggers         WebhookTriggerEvents[]
  user                  User?                      @relation(fields: [userId], references: [id], onDelete: Cascade)
  team                  Team?                      @relation(fields: [teamId], references: [id], onDelete: Cascade)
  eventType             EventType?                 @relation(fields: [eventTypeId], references: [id], onDelete: Cascade)
  platformOAuthClient   PlatformOAuthClient?       @relation(fields: [platformOAuthClientId], references: [id], onDelete: Cascade)
  app                   App?                       @relation(fields: [appId], references: [slug], onDelete: Cascade)
  appId                 String?
  secret                String?
  platform              Boolean                    @default(false)
  scheduledTriggers     WebhookScheduledTriggers[]
  time                  Int?
  timeUnit              TimeUnit?

  @@unique([userId, subscriberUrl], name: "courseIdentifier")
  @@unique([platformOAuthClientId, subscriberUrl], name: "oauthclientwebhook")
  @@index([active])
}

model Impersonations {
  id                 Int      @id @default(autoincrement())
  createdAt          DateTime @default(now())
  impersonatedUser   User     @relation("impersonated_user", fields: [impersonatedUserId], references: [id], onDelete: Cascade)
  impersonatedBy     User     @relation("impersonated_by_user", fields: [impersonatedById], references: [id], onDelete: Cascade)
  impersonatedUserId Int
  impersonatedById   Int

  @@index([impersonatedUserId])
  @@index([impersonatedById])
}

model ApiKey {
  id         String      @id @unique @default(cuid())
  userId     Int
  teamId     Int?
  note       String?
  createdAt  DateTime    @default(now())
  expiresAt  DateTime?
  lastUsedAt DateTime?
  hashedKey  String      @unique()
  user       User?       @relation(fields: [userId], references: [id], onDelete: Cascade)
  team       Team?       @relation(fields: [teamId], references: [id], onDelete: Cascade)
  app        App?        @relation(fields: [appId], references: [slug], onDelete: Cascade)
  appId      String?
  rateLimits RateLimit[]

  @@index([userId])
}

model RateLimit {
  id            String   @id @default(uuid())
  name          String
  apiKeyId      String
  ttl           Int
  limit         Int
  blockDuration Int
  createdAt     DateTime @default(now())
  updatedAt     DateTime @updatedAt

  apiKey ApiKey @relation(fields: [apiKeyId], references: [id], onDelete: Cascade)

  @@index([apiKeyId])
}

model HashedLink {
  id          Int       @id @default(autoincrement())
  link        String    @unique()
  eventType   EventType @relation(fields: [eventTypeId], references: [id], onDelete: Cascade)
  eventTypeId Int
}

model Account {
  id                String  @id @default(cuid())
  userId            Int
  type              String
  provider          String
  providerAccountId String
  providerEmail     String?
  refresh_token     String? @db.Text
  access_token      String? @db.Text
  expires_at        Int?
  token_type        String?
  scope             String?
  id_token          String? @db.Text
  session_state     String?

  user User? @relation(fields: [userId], references: [id], onDelete: Cascade)

  @@unique([provider, providerAccountId])
  @@index([userId])
  @@index([type])
}

model Session {
  id           String   @id @default(cuid())
  sessionToken String   @unique
  userId       Int
  expires      DateTime
  user         User?    @relation(fields: [userId], references: [id], onDelete: Cascade)

  @@index([userId])
}

enum AppCategories {
  calendar
  messaging
  other
  payment
  video // deprecated, please use 'conferencing' instead
  web3 // deprecated, we should no longer have any web3 apps
  automation
  analytics
  // Wherever video is in use, conferencing should also be used for legacy apps can have it.
  conferencing
  crm
}

model App {
  // The slug for the app store public page inside `/apps/[slug]`
  slug        String          @id @unique
  // The directory name for `/packages/app-store/[dirName]`
  dirName     String          @unique
  // Needed API Keys
  keys        Json?
  // One or multiple categories to which this app belongs
  categories  AppCategories[]
  createdAt   DateTime        @default(now())
  updatedAt   DateTime        @updatedAt
  credentials Credential[]
  payments    Payment[]
  Webhook     Webhook[]
  ApiKey      ApiKey[]
  enabled     Boolean         @default(false)

  @@index([enabled])
}

model App_RoutingForms_Form {
  id                       String                                      @id @default(cuid())
  description              String?
  position                 Int                                         @default(0)
  routes                   Json?
  createdAt                DateTime                                    @default(now())
  updatedAt                DateTime                                    @updatedAt
  name                     String
  fields                   Json?
  user                     User                                        @relation("routing-form", fields: [userId], references: [id], onDelete: Cascade)
  updatedBy                User?                                       @relation("updated-routing-form", fields: [updatedById], references: [id], onDelete: SetNull)
  updatedById              Int?
  // This is the user who created the form and also the user who has read-write access to the form
  // If teamId is set, the members of the team would also have access to form readOnly or read-write depending on their permission level as team member.
  userId                   Int
  team                     Team?                                       @relation(fields: [teamId], references: [id], onDelete: Cascade)
  teamId                   Int?
  responses                App_RoutingForms_FormResponse[]
  disabled                 Boolean                                     @default(false)
  /// @zod.custom(imports.RoutingFormSettings)
  settings                 Json?
  incompleteBookingActions App_RoutingForms_IncompleteBookingActions[]

  @@index([userId])
  @@index([disabled])
}

model App_RoutingForms_FormResponse {
  id           Int                   @id @default(autoincrement())
  formFillerId String                @default(cuid())
  form         App_RoutingForms_Form @relation(fields: [formId], references: [id], onDelete: Cascade)
  formId       String
  response     Json
  createdAt    DateTime              @default(now())
  updatedAt    DateTime?             @updatedAt

  routedToBookingUid String?  @unique
  // We should not cascade delete the booking, because we want to keep the form response even if the routedToBooking is deleted
  routedToBooking    Booking? @relation(fields: [routedToBookingUid], references: [uid])
  chosenRouteId      String?

  @@unique([formFillerId, formId])
  @@index([formFillerId])
  @@index([formId])
}

view RoutingFormResponse {
  id                               Int            @unique
  response                         Json
  responseLowercase                Json
  formId                           String
  formName                         String
  formTeamId                       Int?
  formUserId                       Int?
  bookingUid                       String?
  bookingStatus                    BookingStatus?
  bookingStatusOrder               Int?
  bookingCreatedAt                 DateTime?
  bookingAttendees                 Json? // Array of {timeZone: string, email: string}
  bookingUserId                    Int?
  bookingUserName                  String?
  bookingUserEmail                 String?
  bookingUserAvatarUrl             String?
  bookingAssignmentReason          String?
  bookingAssignmentReasonLowercase String?
  bookingStartTime                 DateTime?
  bookingEndTime                   DateTime?
  createdAt                        DateTime
  utm_source                       String?
  utm_medium                       String?
  utm_campaign                     String?
  utm_term                         String?
  utm_content                      String?
}

model Feedback {
  id      Int      @id @default(autoincrement())
  date    DateTime @default(now())
  userId  Int
  user    User     @relation(fields: [userId], references: [id], onDelete: Cascade)
  rating  String
  comment String?

  @@index([userId])
  @@index([rating])
}

enum WorkflowTriggerEvents {
  BEFORE_EVENT
  EVENT_CANCELLED
  NEW_EVENT
  AFTER_EVENT
  RESCHEDULE_EVENT
  AFTER_HOSTS_CAL_VIDEO_NO_SHOW
  AFTER_GUESTS_CAL_VIDEO_NO_SHOW
}

enum WorkflowActions {
  EMAIL_HOST
  EMAIL_ATTENDEE
  SMS_ATTENDEE
  SMS_NUMBER
  EMAIL_ADDRESS
  WHATSAPP_ATTENDEE
  WHATSAPP_NUMBER
}

model WorkflowStep {
  id                        Int                @id @default(autoincrement())
  stepNumber                Int
  action                    WorkflowActions
  workflowId                Int
  workflow                  Workflow           @relation(fields: [workflowId], references: [id], onDelete: Cascade)
  sendTo                    String?
  reminderBody              String?
  emailSubject              String?
  template                  WorkflowTemplates  @default(REMINDER)
  workflowReminders         WorkflowReminder[]
  numberRequired            Boolean?
  sender                    String?
  numberVerificationPending Boolean            @default(true)
  includeCalendarEvent      Boolean            @default(false)
  verifiedAt                DateTime?

  @@index([workflowId])
}

model Workflow {
  id            Int                     @id @default(autoincrement())
  position      Int                     @default(0)
  name          String
  userId        Int?
  user          User?                   @relation(fields: [userId], references: [id], onDelete: Cascade)
  team          Team?                   @relation(fields: [teamId], references: [id], onDelete: Cascade)
  teamId        Int?
  activeOn      WorkflowsOnEventTypes[]
  activeOnTeams WorkflowsOnTeams[]
  isActiveOnAll Boolean                 @default(false)
  trigger       WorkflowTriggerEvents
  time          Int?
  timeUnit      TimeUnit?
  steps         WorkflowStep[]

  @@index([userId])
  @@index([teamId])
}

model AIPhoneCallConfiguration {
  id              Int       @id @default(autoincrement())
  eventType       EventType @relation(fields: [eventTypeId], references: [id], onDelete: Cascade)
  eventTypeId     Int
  templateType    String    @default("CUSTOM_TEMPLATE")
  schedulerName   String?
  generalPrompt   String?
  yourPhoneNumber String
  numberToCall    String
  guestName       String?
  guestEmail      String?
  guestCompany    String?
  enabled         Boolean   @default(false)
  beginMessage    String?
  llmId           String?

  @@unique([eventTypeId])
  @@index([eventTypeId])
}

model WorkflowsOnEventTypes {
  id          Int       @id @default(autoincrement())
  workflow    Workflow  @relation(fields: [workflowId], references: [id], onDelete: Cascade)
  workflowId  Int
  eventType   EventType @relation(fields: [eventTypeId], references: [id], onDelete: Cascade)
  eventTypeId Int

  @@unique([workflowId, eventTypeId])
  @@index([workflowId])
  @@index([eventTypeId])
}

model WorkflowsOnTeams {
  id         Int      @id @default(autoincrement())
  workflow   Workflow @relation(fields: [workflowId], references: [id], onDelete: Cascade)
  workflowId Int
  team       Team     @relation(fields: [teamId], references: [id], onDelete: Cascade)
  teamId     Int

  @@unique([workflowId, teamId])
  @@index([workflowId])
  @@index([teamId])
}

model Deployment {
  /// This is a single row table, so we use a fixed id
  id              Int       @id @default(1)
  logo            String?
  /// @zod.custom(imports.DeploymentTheme)
  theme           Json?
  licenseKey      String?
  agreedLicenseAt DateTime?
}

enum TimeUnit {
  DAY    @map("day")
  HOUR   @map("hour")
  MINUTE @map("minute")
}

model WorkflowReminder {
  id                  Int             @id @default(autoincrement())
  uuid                String?         @unique @default(uuid())
  bookingUid          String?
  booking             Booking?        @relation(fields: [bookingUid], references: [uid])
  method              WorkflowMethods
  scheduledDate       DateTime
  referenceId         String?         @unique
  scheduled           Boolean
  workflowStepId      Int?
  workflowStep        WorkflowStep?   @relation(fields: [workflowStepId], references: [id], onDelete: Cascade)
  cancelled           Boolean?
  seatReferenceId     String?
  isMandatoryReminder Boolean?        @default(false)
  retryCount          Int             @default(0)

  @@index([bookingUid])
  @@index([workflowStepId])
  @@index([seatReferenceId])
  @@index([method, scheduled, scheduledDate])
  @@index([cancelled, scheduledDate])
}

model WebhookScheduledTriggers {
  id            Int       @id @default(autoincrement())
  jobName       String? // jobName is deprecated, not needed when webhook and booking is set
  subscriberUrl String
  payload       String
  startAfter    DateTime
  retryCount    Int       @default(0)
  createdAt     DateTime? @default(now())
  appId         String?
  webhookId     String?
  webhook       Webhook?  @relation(fields: [webhookId], references: [id], onDelete: Cascade)
  bookingId     Int?
  booking       Booking?  @relation(fields: [bookingId], references: [id], onDelete: Cascade)
}

enum WorkflowTemplates {
  REMINDER
  CUSTOM
  CANCELLED
  RESCHEDULED
  COMPLETED
  RATING
}

enum WorkflowMethods {
  EMAIL
  SMS
  WHATSAPP
}

model BookingSeat {
  id           Int      @id @default(autoincrement())
  referenceUid String   @unique
  bookingId    Int
  booking      Booking  @relation(fields: [bookingId], references: [id], onDelete: Cascade)
  attendeeId   Int      @unique
  attendee     Attendee @relation(fields: [attendeeId], references: [id], onDelete: Cascade)
  /// @zod.custom(imports.bookingSeatDataSchema)
  data         Json?
  metadata     Json?

  @@index([bookingId])
  @@index([attendeeId])
}

model VerifiedNumber {
  id          Int    @id @default(autoincrement())
  userId      Int?
  user        User?  @relation(fields: [userId], references: [id], onDelete: Cascade)
  teamId      Int?
  team        Team?  @relation(fields: [teamId], references: [id], onDelete: Cascade)
  phoneNumber String

  @@index([userId])
  @@index([teamId])
}

model VerifiedEmail {
  id     Int    @id @default(autoincrement())
  userId Int?
  user   User?  @relation(fields: [userId], references: [id], onDelete: Cascade)
  teamId Int?
  team   Team?  @relation(fields: [teamId], references: [id], onDelete: Cascade)
  email  String

  @@index([userId])
  @@index([teamId])
}

model Feature {
  // The feature slug, ex: 'v2-workflows'
  slug        String         @id @unique
  // If the feature is currently enabled
  enabled     Boolean        @default(false)
  // A short description of the feature
  description String?
  // The type of feature flag
  type        FeatureType?   @default(RELEASE)
  // If the flag is considered stale
  stale       Boolean?       @default(false)
  lastUsedAt  DateTime?
  createdAt   DateTime?      @default(now())
  updatedAt   DateTime?      @default(now()) @updatedAt
  updatedBy   Int?
  users       UserFeatures[]
  teams       TeamFeatures[]

  @@index([enabled])
  @@index([stale])
}

model UserFeatures {
  user       User     @relation(fields: [userId], references: [id], onDelete: Cascade)
  userId     Int
  feature    Feature  @relation(fields: [featureId], references: [slug], onDelete: Cascade)
  featureId  String
  assignedAt DateTime @default(now())
  assignedBy String
  updatedAt  DateTime @updatedAt

  @@id([userId, featureId])
  @@index([userId, featureId])
}

model TeamFeatures {
  team       Team     @relation(fields: [teamId], references: [id], onDelete: Cascade)
  teamId     Int
  feature    Feature  @relation(fields: [featureId], references: [slug], onDelete: Cascade)
  featureId  String
  assignedAt DateTime @default(now())
  assignedBy String
  updatedAt  DateTime @updatedAt

  @@id([teamId, featureId])
  @@index([teamId, featureId])
}

enum FeatureType {
  RELEASE
  EXPERIMENT
  OPERATIONAL
  KILL_SWITCH
  PERMISSION
}

enum RRResetInterval {
  MONTH
  DAY
}

model SelectedSlots {
  id               Int      @id @default(autoincrement())
  eventTypeId      Int
  userId           Int
  slotUtcStartDate DateTime
  slotUtcEndDate   DateTime
  uid              String
  releaseAt        DateTime
  isSeat           Boolean  @default(false)

  @@unique(fields: [userId, slotUtcStartDate, slotUtcEndDate, uid], name: "selectedSlotUnique")
}

model OAuthClient {
  clientId     String       @id @unique
  redirectUri  String
  clientSecret String
  name         String
  logo         String?
  accessCodes  AccessCode[]
}

model AccessCode {
  id        Int           @id @default(autoincrement())
  code      String
  clientId  String?
  client    OAuthClient?  @relation(fields: [clientId], references: [clientId], onDelete: Cascade)
  expiresAt DateTime
  scopes    AccessScope[]
  userId    Int?
  user      User?         @relation(fields: [userId], references: [id], onDelete: Cascade)
  teamId    Int?
  team      Team?         @relation(fields: [teamId], references: [id], onDelete: Cascade)
}

enum AccessScope {
  READ_BOOKING
  READ_PROFILE
}

view BookingTimeStatus {
  id             Int            @unique
  uid            String?
  eventTypeId    Int?
  title          String?
  description    String?
  startTime      DateTime?
  endTime        DateTime?
  createdAt      DateTime?
  location       String?
  paid           Boolean?
  status         BookingStatus?
  rescheduled    Boolean?
  userId         Int?
  teamId         Int?
  eventLength    Int?
  timeStatus     String?
  eventParentId  Int?
  userEmail      String?
  username       String?
  ratingFeedback String?
  rating         Int?
  noShowHost     Boolean?
  isTeamBooking  Boolean
}

model CalendarCache {
  // To be made required in a followup
  id String? @default(uuid())

  // The key would be the unique URL that is requested by the user
  key          String
  value        Json
  expiresAt    DateTime
  credentialId Int
  credential   Credential? @relation(fields: [credentialId], references: [id], onDelete: Cascade)

  @@id([credentialId, key])
  @@unique([credentialId, key])
}

enum RedirectType {
  UserEventType @map("user-event-type")
  TeamEventType @map("team-event-type")
  User          @map("user")
  Team          @map("team")
}

model TempOrgRedirect {
  id        Int          @id @default(autoincrement())
  // Better would be to have fromOrgId and toOrgId as well and then we should have just to instead toUrl
  from      String
  // 0 would mean it is non org
  fromOrgId Int
  type      RedirectType
  // It doesn't have any query params
  toUrl     String
  enabled   Boolean      @default(true)
  createdAt DateTime     @default(now())
  updatedAt DateTime     @updatedAt

  @@unique([from, type, fromOrgId])
}

model Avatar {
  // e.g. NULL(0), organization ID or team logo
  teamId    Int    @default(0)
  // Avatar, NULL(0) if team logo
  userId    Int    @default(0)
  // base64 string
  data      String
  // different every time to pop the cache.
  objectKey String @unique

  isBanner Boolean @default(false)

  @@unique([teamId, userId, isBanner])
  @@map(name: "avatars")
}

model OutOfOfficeEntry {
  id       Int                @id @default(autoincrement())
  uuid     String             @unique
  start    DateTime
  end      DateTime
  notes    String?
  userId   Int
  user     User               @relation(fields: [userId], references: [id], onDelete: Cascade)
  toUserId Int?
  toUser   User?              @relation(name: "toUser", fields: [toUserId], references: [id], onDelete: Cascade)
  reasonId Int?
  reason   OutOfOfficeReason? @relation(fields: [reasonId], references: [id], onDelete: SetNull)

  createdAt DateTime @default(now())
  updatedAt DateTime @updatedAt

  @@index([uuid])
  @@index([userId])
  @@index([toUserId])
  @@index([start, end])
}

model OutOfOfficeReason {
  id      Int     @id @default(autoincrement())
  emoji   String
  reason  String  @unique
  enabled Boolean @default(true)
  userId  Int?
  user    User?   @relation(fields: [userId], references: [id], onDelete: Cascade)

  entries OutOfOfficeEntry[]
}

// Platform
model PlatformOAuthClient {
  id             String   @id @default(cuid())
  name           String
  secret         String
  permissions    Int
  users          User[]
  logo           String?
  redirectUris   String[]
  organizationId Int
  organization   Team     @relation(fields: [organizationId], references: [id], onDelete: Cascade)
  teams          Team[]   @relation("CreatedByOAuthClient")

  accessTokens        AccessToken[]
  refreshToken        RefreshToken[]
  authorizationTokens PlatformAuthorizationToken[]
  webhook             Webhook[]

  bookingRedirectUri           String?
  bookingCancelRedirectUri     String?
  bookingRescheduleRedirectUri String?
  areEmailsEnabled             Boolean @default(false)
  areDefaultEventTypesEnabled  Boolean @default(true)

  createdAt DateTime @default(now())
}

model PlatformAuthorizationToken {
  id String @id @default(cuid())

  owner  User                @relation(fields: [userId], references: [id], onDelete: Cascade)
  client PlatformOAuthClient @relation(fields: [platformOAuthClientId], references: [id], onDelete: Cascade)

  platformOAuthClientId String
  userId                Int

  createdAt DateTime @default(now())

  @@unique([userId, platformOAuthClientId])
}

model AccessToken {
  id Int @id @default(autoincrement())

  secret    String   @unique
  createdAt DateTime @default(now())
  expiresAt DateTime

  owner  User                @relation(fields: [userId], references: [id], onDelete: Cascade)
  client PlatformOAuthClient @relation(fields: [platformOAuthClientId], references: [id], onDelete: Cascade)

  platformOAuthClientId String
  userId                Int
}

model RefreshToken {
  id Int @id @default(autoincrement())

  secret    String   @unique
  createdAt DateTime @default(now())
  expiresAt DateTime

  owner  User                @relation(fields: [userId], references: [id], onDelete: Cascade)
  client PlatformOAuthClient @relation(fields: [platformOAuthClientId], references: [id], onDelete: Cascade)

  platformOAuthClientId String
  userId                Int
}

model DSyncData {
  id               Int                     @id @default(autoincrement())
  directoryId      String                  @unique
  tenant           String
  organizationId   Int?                    @unique
  org              OrganizationSettings?   @relation(fields: [organizationId], references: [organizationId], onDelete: Cascade)
  teamGroupMapping DSyncTeamGroupMapping[]

  createdAttributeToUsers AttributeToUser[] @relation("createdByDSync")
  updatedAttributeToUsers AttributeToUser[] @relation("updatedByDSync")
}

model DSyncTeamGroupMapping {
  id             Int       @id @default(autoincrement())
  organizationId Int
  teamId         Int
  team           Team      @relation(fields: [teamId], references: [id], onDelete: Cascade)
  directoryId    String
  directory      DSyncData @relation(fields: [directoryId], references: [directoryId], onDelete: Cascade)
  groupName      String

  @@unique([teamId, groupName])
}

model SecondaryEmail {
  id                 Int                 @id @default(autoincrement())
  user               User                @relation(fields: [userId], references: [id], onDelete: Cascade)
  userId             Int
  email              String
  emailVerified      DateTime?
  verificationTokens VerificationToken[]
  eventTypes         EventType[]

  @@unique([email])
  @@unique([userId, email])
  @@index([userId])
}

// Needed to store tasks that need to be processed by a background worker or Tasker
model Task {
  id                  String    @id @unique @default(uuid())
  createdAt           DateTime  @default(now())
  updatedAt           DateTime  @updatedAt
  // The time at which the task should be executed
  scheduledAt         DateTime  @default(now())
  // The time at which the task was successfully executed
  succeededAt         DateTime?
  // The task type to be executed. Left it as a freeform string to avoid more migrations for now. Will be enforced at type level.
  type                String
  // Generic payload for the task
  payload             String
  // The number of times the task has been attempted
  attempts            Int       @default(0)
  // The maximum number of times the task can be attempted
  maxAttempts         Int       @default(3)
  lastError           String?
  lastFailedAttemptAt DateTime?
  referenceUid        String?
}

enum SMSLockState {
  LOCKED
  UNLOCKED
  REVIEW_NEEDED
}

model ManagedOrganization {
  managedOrganizationId Int  @unique
  managedOrganization   Team @relation("ManagedOrganization", fields: [managedOrganizationId], references: [id], onDelete: Cascade)

  managerOrganizationId Int
  managerOrganization   Team @relation("ManagerOrganization", fields: [managerOrganizationId], references: [id], onDelete: Cascade)

  createdAt DateTime @default(now())

  @@unique([managerOrganizationId, managedOrganizationId])
  @@index([managerOrganizationId])
}

model PlatformBilling {
  id Int @id @unique // team id

  customerId     String
  subscriptionId String?
  plan           String  @default("none")

  billingCycleStart Int?
  billingCycleEnd   Int?
  overdue           Boolean? @default(false)

  // note(Lauris): in case of a platform managed organization's billing record this field points to the manager organization's billing record.
  managerBillingId Int?
  managerBilling   PlatformBilling?  @relation("PlatformManagedBilling", fields: [managerBillingId], references: [id])
  // note(Lauris): in case of a manager organization's billing record this field points to billing records of its platform managed organizations.
  managedBillings  PlatformBilling[] @relation("PlatformManagedBilling")

  team Team @relation(fields: [id], references: [id], onDelete: Cascade)
}

enum AttributeType {
  TEXT
  NUMBER
  SINGLE_SELECT
  MULTI_SELECT
}

model AttributeOption {
  id            String            @id @default(uuid())
  attribute     Attribute         @relation(fields: [attributeId], references: [id], onDelete: Cascade)
  attributeId   String
  value         String
  slug          String
  isGroup       Boolean           @default(false)
  // It is a list of AttributeOptions ids that are contained in the group option
  // You could think of a person having the group option to actually have all the options in the contains list.
  // We are not using relation here because it would be a many to many relation because a group option can contain many non-group options and a non-group option can be contained in many group options
  // Such a relation would require its own table to be managed and we don't need it for now.
  contains      String[]
  assignedUsers AttributeToUser[]
}

model Attribute {
  id String @id @default(uuid())

  // This is organization
  team Team @relation(fields: [teamId], references: [id], onDelete: Cascade)

  // This is organizationId
  teamId Int

  type AttributeType

  name String
  slug String @unique

  enabled Boolean @default(true)

  usersCanEditRelation Boolean @default(false)

  createdAt        DateTime          @default(now())
  updatedAt        DateTime          @updatedAt
  options          AttributeOption[]
  isWeightsEnabled Boolean           @default(false)
  isLocked         Boolean           @default(false)

  @@index([teamId])
}

model AttributeToUser {
  id String @id @default(uuid())

  // This is the membership of the organization
  member Membership @relation(fields: [memberId], references: [id], onDelete: Cascade)

  // This is the membership id of the organization
  memberId Int

  attributeOption   AttributeOption @relation(fields: [attributeOptionId], references: [id], onDelete: Cascade)
  attributeOptionId String

  weight Int?

  // We don't intentionally delete assignments on deletion of a user/directory sync
  createdAt        DateTime   @default(now())
  createdById      Int?
  createdBy        User?      @relation("createdBy", fields: [createdById], references: [id], onDelete: SetNull)
  createdByDSyncId String?
  createdByDSync   DSyncData? @relation("createdByDSync", fields: [createdByDSyncId], references: [directoryId], onDelete: SetNull)

  updatedAt        DateTime?  @updatedAt
  updatedBy        User?      @relation("updatedBy", fields: [updatedById], references: [id], onDelete: SetNull)
  updatedById      Int?
  updatedByDSyncId String?
  updatedByDSync   DSyncData? @relation("updatedByDSync", fields: [updatedByDSyncId], references: [directoryId], onDelete: SetNull)

  @@unique([memberId, attributeOptionId])
}

enum AssignmentReasonEnum {
  ROUTING_FORM_ROUTING
  ROUTING_FORM_ROUTING_FALLBACK
  REASSIGNED
  RR_REASSIGNED
  REROUTED
  SALESFORCE_ASSIGNMENT
}

model AssignmentReason {
  id           Int                  @id @unique @default(autoincrement())
  createdAt    DateTime             @default(now())
  bookingId    Int
  booking      Booking              @relation(fields: [bookingId], references: [id], onDelete: Cascade)
  reasonEnum   AssignmentReasonEnum
  reasonString String

  @@index([bookingId])
}

enum EventTypeAutoTranslatedField {
  DESCRIPTION
  TITLE
}

model DelegationCredential {
  id                  String                @id @default(uuid())
  workspacePlatform   WorkspacePlatform     @relation(fields: [workspacePlatformId], references: [id], onDelete: Cascade)
  workspacePlatformId Int
  // Provides possibility to have different service accounts for different organizations if the need arises, but normally they should be the same
  /// @zod.custom(imports.serviceAccountKeySchema)
  serviceAccountKey   Json
  enabled             Boolean               @default(false)
  organizationId      Int
  organization        Team                  @relation(fields: [organizationId], references: [id], onDelete: Cascade)
  domain              String
  selectedCalendars   SelectedCalendar[]
  destinationCalendar DestinationCalendar[]
  bookingReferences   BookingReference[]
  createdAt           DateTime              @default(now())
  updatedAt           DateTime              @updatedAt

  // Should be fair to assume that one domain can be only on one workspace platform at a time. So, one can't have two different workspace platforms for the same domain
  // Because we don't know which domain the organization might have, we couldn't make "domain" unique here as that would prevent an actual owner of the domain to be unable to use that domain if it is used by someone else.
  @@unique([organizationId, domain])
}

model DomainWideDelegation {
  id                  String                @id @default(uuid())
  workspacePlatform   WorkspacePlatform     @relation(fields: [workspacePlatformId], references: [id], onDelete: Cascade)
  workspacePlatformId Int
  // Provides possibility to have different service accounts for different organizations if the need arises, but normally they should be the same
  /// @zod.custom(imports.serviceAccountKeySchema)
  serviceAccountKey   Json
  enabled             Boolean               @default(false)
  organizationId      Int
  organization        Team                  @relation(fields: [organizationId], references: [id], onDelete: Cascade)
  domain              String
  selectedCalendars   SelectedCalendar[]
  destinationCalendar DestinationCalendar[]
  bookingReferences   BookingReference[]
  createdAt           DateTime              @default(now())
  updatedAt           DateTime              @updatedAt

  // Should be fair to assume that one domain can be only on one workspace platform at a time. So, one can't have two different workspace platforms for the same domain
  // Because we don't know which domain the organization might have, we couldn't make "domain" unique here as that would prevent an actual owner of the domain to be unable to use that domain if it is used by someone else.
  @@unique([organizationId, domain])
}

// It is for delegation credential
model WorkspacePlatform {
  id                       Int                    @id @default(autoincrement())
  /// @zod.min(1)
  slug                     String
  /// @zod.min(1)
  name                     String
  description              String
  /// @zod.custom(imports.serviceAccountKeySchema)
  defaultServiceAccountKey Json
  createdAt                DateTime               @default(now())
  updatedAt                DateTime               @updatedAt
  enabled                  Boolean                @default(false)
  delegationCredentials    DelegationCredential[]
  domainWideDelegations    DomainWideDelegation[]

  @@unique([slug])
}

model EventTypeTranslation {
  uid            String                       @id @default(cuid())
  eventType      EventType                    @relation(fields: [eventTypeId], references: [id], onDelete: Cascade)
  eventTypeId    Int
  field          EventTypeAutoTranslatedField
  sourceLocale   String
  targetLocale   String
  translatedText String                       @db.Text
  createdAt      DateTime                     @default(now())
  createdBy      Int
  updatedAt      DateTime                     @updatedAt
  updatedBy      Int?
  creator        User                         @relation("CreatedEventTypeTranslations", fields: [createdBy], references: [id])
  updater        User?                        @relation("UpdatedEventTypeTranslations", fields: [updatedBy], references: [id], onDelete: SetNull)

  @@unique([eventTypeId, field, targetLocale])
  @@index([eventTypeId, field, targetLocale])
}

enum WatchlistType {
  EMAIL
  DOMAIN
  USERNAME
}

enum WatchlistSeverity {
  LOW
  MEDIUM
  HIGH
  CRITICAL
}

model Watchlist {
  id          String            @id @unique @default(cuid())
  type        WatchlistType
  // The identifier of the Watchlisted entity (email or domain)
  value       String
  description String?
  createdAt   DateTime          @default(now())
  createdBy   User              @relation("CreatedWatchlists", onDelete: Cascade, fields: [createdById], references: [id])
  createdById Int
  updatedAt   DateTime          @updatedAt
  updatedBy   User?             @relation("UpdatedWatchlists", onDelete: SetNull, fields: [updatedById], references: [id])
  updatedById Int?
  severity    WatchlistSeverity @default(LOW)

  @@unique([type, value])
  @@index([type, value])
}

enum BillingPeriod {
  MONTHLY
  ANNUALLY
}

model OrganizationOnboarding {
  // TODO: Use uuid for id
  id String @id @default(uuid())

  // User who started the onboarding. It is different from orgOwnerEmail in case Cal.com admin is doing the onboarding for someone else.
  createdBy   User     @relation("CreatedOrganizationOnboardings", fields: [createdById], references: [id], onDelete: Cascade)
  createdById Int
  createdAt   DateTime @default(now())

  // We keep the email only here and don't need to connect it with user because on User deletion, we don't delete the entry here.
  // It is unique because an email can be the owner of only one organization at a time.
  orgOwnerEmail String  @unique
  error         String?

  updatedAt DateTime @updatedAt
  // TODO: updatedBy to be added when we support marking updatedBy using webhook too, as webhook also updates it

  // Set after organization payment is done and the organization is created
  organizationId Int?  @unique
  organization   Team? @relation(fields: [organizationId], references: [id], onDelete: Cascade)

  billingPeriod BillingPeriod
  pricePerSeat  Float
  seats         Int

  isPlatform Boolean @default(false)

  // Organization info
  name               String
  // We don't keep it unique because we don't want self-serve flows to block a slug if it isn't paid for yet.
  slug               String
  logo               String?
  bio                String?
  isDomainConfigured Boolean @default(false)

  // Set when payment intent is there.
  stripeCustomerId         String? @unique
  // TODO: Can we make it required
  stripeSubscriptionId     String?
  stripeSubscriptionItemId String?

  /// @zod.custom(imports.orgOnboardingInvitedMembersSchema)
  invitedMembers Json @default("[]")

  /// @zod.custom(imports.orgOnboardingTeamsSchema)
  teams Json @default("[]")

  // Completion status
  isComplete Boolean @default(false)

  @@index([orgOwnerEmail])
  @@index([stripeCustomerId])
}

enum IncompleteBookingActionType {
  SALESFORCE
}

model App_RoutingForms_IncompleteBookingActions {
  id           Int                         @id @default(autoincrement())
  form         App_RoutingForms_Form       @relation(fields: [formId], references: [id], onDelete: Cascade)
  formId       String
  actionType   IncompleteBookingActionType
  data         Json
  enabled      Boolean                     @default(true)
  credentialId Int?
}

model InternalNotePreset {
  id                 Int     @id @default(autoincrement())
  name               String
  cancellationReason String?
  team               Team    @relation(fields: [teamId], references: [id])
  teamId             Int

  createdAt           DateTime              @default(now())
  BookingInternalNote BookingInternalNote[]

  @@unique([teamId, name])
  @@index([teamId])
}

enum FilterSegmentScope {
  USER
  TEAM
}

model FilterSegment {
  id               Int                @id @default(autoincrement())
  name             String
  // Identifies which data table this segment belongs to (e.g. "organization_members", "team_members", "bookings", etc.)
  tableIdentifier  String
  scope            FilterSegmentScope
  // Filter configuration
  activeFilters    Json?
  sorting          Json?
  columnVisibility Json?
  columnSizing     Json?
  perPage          Int
  searchTerm       String?            @db.Text
  createdAt        DateTime           @default(now())
  updatedAt        DateTime           @updatedAt
  // Creator of the segment
  user             User               @relation(fields: [userId], references: [id], onDelete: Cascade)
  userId           Int
  // Team scope - optional, only set when scope is TEAM
  team             Team?              @relation(fields: [teamId], references: [id], onDelete: Cascade)
  teamId           Int?

  // For user-scoped segments: scope + userId + tableIdentifier
  @@index([scope, userId, tableIdentifier])
  // For team-scoped segments: scope + teamId + tableIdentifier
  @@index([scope, teamId, tableIdentifier])
}

model BookingInternalNote {
  id Int @id @default(autoincrement())

  notePreset   InternalNotePreset? @relation(fields: [notePresetId], references: [id], onDelete: Cascade)
  notePresetId Int?
  text         String?

  booking   Booking @relation(fields: [bookingId], references: [id], onDelete: Cascade)
  bookingId Int

  createdBy   User @relation(fields: [createdById], references: [id])
  createdById Int

  createdAt DateTime @default(now())

  @@unique([bookingId, notePresetId])
  @@index([bookingId])
}

<<<<<<< HEAD
model Rating {
  id     Int @id @default(autoincrement())
  rating Int

  user   User @relation(fields: [userId], references: [id], onDelete: Cascade)
  userId Int

  templateId String

  createdAt DateTime @default(now())

  @@unique([userId, templateId])
  @@index([templateId])
=======
enum WorkflowContactType {
  PHONE
  EMAIL
}

model WorkflowOptOutContact {
  id        Int                 @id @default(autoincrement())
  type      WorkflowContactType
  value     String
  optedOut  Boolean
  createdAt DateTime            @default(now())
  updatedAt DateTime            @updatedAt

  @@unique([type, value])
>>>>>>> 1d8bc6ca
}<|MERGE_RESOLUTION|>--- conflicted
+++ resolved
@@ -381,11 +381,8 @@
   creationSource                 CreationSource?
   createdOrganizationOnboardings OrganizationOnboarding[]     @relation("CreatedOrganizationOnboardings")
   filterSegments                 FilterSegment[]
-<<<<<<< HEAD
   ratings                        Rating[]
-=======
   whitelistWorkflows             Boolean                      @default(false)
->>>>>>> 1d8bc6ca
 
   @@unique([email])
   @@unique([email, username])
@@ -2073,7 +2070,6 @@
   @@index([bookingId])
 }
 
-<<<<<<< HEAD
 model Rating {
   id     Int @id @default(autoincrement())
   rating Int
@@ -2087,7 +2083,8 @@
 
   @@unique([userId, templateId])
   @@index([templateId])
-=======
+}
+
 enum WorkflowContactType {
   PHONE
   EMAIL
@@ -2102,5 +2099,4 @@
   updatedAt DateTime            @updatedAt
 
   @@unique([type, value])
->>>>>>> 1d8bc6ca
 }