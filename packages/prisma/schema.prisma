// This is your Prisma schema file,
// learn more about it in the docs: https://pris.ly/d/prisma-schema

datasource db {
  provider  = "postgresql"
  url       = env("DATABASE_URL")
  directUrl = env("DATABASE_DIRECT_URL")
}

generator client {
  provider        = "prisma-client-js"
  previewFeatures = ["views"]
}

generator zod {
  provider      = "zod-prisma"
  output        = "./zod"
  imports       = "./zod-utils"
  relationModel = "default"
}

generator enums {
  provider = "ts-node --transpile-only ./enum-generator"
}

enum SchedulingType {
  ROUND_ROBIN @map("roundRobin")
  COLLECTIVE  @map("collective")
  MANAGED     @map("managed")
}

enum PeriodType {
  UNLIMITED @map("unlimited")
  ROLLING   @map("rolling")
  RANGE     @map("range")
}

model Host {
  user        User      @relation(fields: [userId], references: [id], onDelete: Cascade)
  userId      Int
  eventType   EventType @relation(fields: [eventTypeId], references: [id], onDelete: Cascade)
  eventTypeId Int
  isFixed     Boolean   @default(false)
  priority    Int?

  @@id([userId, eventTypeId])
  @@index([userId])
  @@index([eventTypeId])
}

model EventType {
  id          Int     @id @default(autoincrement())
  /// @zod.min(1)
  title       String
  /// @zod.custom(imports.eventTypeSlug)
  slug        String
  description String?
  position    Int     @default(0)
  /// @zod.custom(imports.eventTypeLocations)
  locations   Json?
  /// @zod.min(1)
  length      Int
  offsetStart Int     @default(0)
  hidden      Boolean @default(false)
  hosts       Host[]
  users       User[]  @relation("user_eventtype")
  owner       User?   @relation("owner", fields: [userId], references: [id], onDelete: Cascade)
  userId      Int?

  profileId Int?
  profile   Profile? @relation(fields: [profileId], references: [id], onDelete: Cascade)

  team                                 Team?                   @relation(fields: [teamId], references: [id], onDelete: Cascade)
  teamId                               Int?
  hashedLink                           HashedLink?
  bookings                             Booking[]
  availability                         Availability[]
  webhooks                             Webhook[]
  destinationCalendar                  DestinationCalendar?
  eventName                            String?
  customInputs                         EventTypeCustomInput[]
  parentId                             Int?
  parent                               EventType?              @relation("managed_eventtype", fields: [parentId], references: [id], onDelete: Cascade)
  children                             EventType[]             @relation("managed_eventtype")
  /// @zod.custom(imports.eventTypeBookingFields)
  bookingFields                        Json?
  timeZone                             String?
  periodType                           PeriodType              @default(UNLIMITED)
  /// @zod.custom(imports.coerceToDate)
  periodStartDate                      DateTime?
  /// @zod.custom(imports.coerceToDate)
  periodEndDate                        DateTime?
  periodDays                           Int?
  periodCountCalendarDays              Boolean?
  lockTimeZoneToggleOnBookingPage      Boolean                 @default(false)
  requiresConfirmation                 Boolean                 @default(false)
  requiresBookerEmailVerification      Boolean                 @default(false)
  /// @zod.custom(imports.recurringEventType)
  recurringEvent                       Json?
  disableGuests                        Boolean                 @default(false)
  hideCalendarNotes                    Boolean                 @default(false)
  /// @zod.min(0)
  minimumBookingNotice                 Int                     @default(120)
  beforeEventBuffer                    Int                     @default(0)
  afterEventBuffer                     Int                     @default(0)
  seatsPerTimeSlot                     Int?
  onlyShowFirstAvailableSlot           Boolean                 @default(false)
  seatsShowAttendees                   Boolean?                @default(false)
  seatsShowAvailabilityCount           Boolean?                @default(true)
  schedulingType                       SchedulingType?
  schedule                             Schedule?               @relation(fields: [scheduleId], references: [id])
  scheduleId                           Int?
  // price is deprecated. It has now moved to metadata.apps.stripe.price. Plan to drop this column.
  price                                Int                     @default(0)
  // currency is deprecated. It has now moved to metadata.apps.stripe.currency. Plan to drop this column.
  currency                             String                  @default("usd")
  slotInterval                         Int?
  /// @zod.custom(imports.EventTypeMetaDataSchema)
  metadata                             Json?
  /// @zod.custom(imports.successRedirectUrl)
  successRedirectUrl                   String?
  workflows                            WorkflowsOnEventTypes[]
  /// @zod.custom(imports.intervalLimitsType)
  bookingLimits                        Json?
  /// @zod.custom(imports.intervalLimitsType)
  durationLimits                       Json?
  isInstantEvent                       Boolean                 @default(false)
  assignAllTeamMembers                 Boolean                 @default(false)
  useEventTypeDestinationCalendarEmail Boolean                 @default(false)

  secondaryEmailId Int?
  secondaryEmail   SecondaryEmail? @relation(fields: [secondaryEmailId], references: [id], onDelete: Cascade)

  @@unique([userId, slug])
  @@unique([teamId, slug])
  @@unique([userId, parentId])
  @@index([userId])
  @@index([teamId])
  @@index([scheduleId])
  @@index([secondaryEmailId])
}

model Credential {
  id     Int     @id @default(autoincrement())
  // @@type is deprecated
  type   String
  key    Json
  user   User?   @relation(fields: [userId], references: [id], onDelete: Cascade)
  userId Int?
  team   Team?   @relation(fields: [teamId], references: [id], onDelete: Cascade)
  teamId Int?
  app    App?    @relation(fields: [appId], references: [slug], onDelete: Cascade)
  // How to make it a required column?
  appId  String?

  // paid apps
  subscriptionId    String?
  paymentStatus     String?
  billingCycleStart Int?

  destinationCalendars DestinationCalendar[]
  selectedCalendars    SelectedCalendar[]
  invalid              Boolean?              @default(false)
  CalendarCache        CalendarCache[]

  @@index([userId])
  @@index([appId])
  @@index([subscriptionId])
}

enum IdentityProvider {
  CAL
  GOOGLE
  SAML
}

model DestinationCalendar {
  id           Int         @id @default(autoincrement())
  integration  String
  externalId   String
  /// @zod.email()
  primaryEmail String?
  user         User?       @relation(fields: [userId], references: [id], onDelete: Cascade)
  userId       Int?        @unique
  booking      Booking[]
  eventType    EventType?  @relation(fields: [eventTypeId], references: [id], onDelete: Cascade)
  eventTypeId  Int?        @unique
  credentialId Int?
  credential   Credential? @relation(fields: [credentialId], references: [id], onDelete: Cascade)

  @@index([userId])
  @@index([eventTypeId])
  @@index([credentialId])
}

enum UserPermissionRole {
  USER
  ADMIN
}

// It holds the password of a User, separate from the User model to avoid leaking the password hash
model UserPassword {
  hash   String
  userId Int    @unique
  user   User   @relation(fields: [userId], references: [id], onDelete: Cascade)
}

// It holds Personal Profiles of a User plus it has email, password and other core things
model User {
  id                  Int                  @id @default(autoincrement())
  username            String?
  name                String?
  /// @zod.email()
  email               String
  emailVerified       DateTime?
  password            UserPassword?
  bio                 String?
  avatar              String?
  avatarUrl           String?
  timeZone            String               @default("Europe/London")
  weekStart           String               @default("Sunday")
  // DEPRECATED - TO BE REMOVED
  startTime           Int                  @default(0)
  endTime             Int                  @default(1440)
  // </DEPRECATED>
  bufferTime          Int                  @default(0)
  hideBranding        Boolean              @default(false)
  // TODO: should be renamed since it only affects the booking page
  theme               String?
  appTheme            String?
  createdDate         DateTime             @default(now()) @map(name: "created")
  trialEndsAt         DateTime?
  eventTypes          EventType[]          @relation("user_eventtype")
  credentials         Credential[]
  teams               Membership[]
  bookings            Booking[]
  schedules           Schedule[]
  defaultScheduleId   Int?
  selectedCalendars   SelectedCalendar[]
  completedOnboarding Boolean              @default(false)
  locale              String?
  timeFormat          Int?                 @default(12)
  twoFactorSecret     String?
  twoFactorEnabled    Boolean              @default(false)
  backupCodes         String?
  identityProvider    IdentityProvider     @default(CAL)
  identityProviderId  String?
  availability        Availability[]
  invitedTo           Int?
  webhooks            Webhook[]
  brandColor          String?
  darkBrandColor      String?
  // the location where the events will end up
  destinationCalendar DestinationCalendar?
  away                Boolean              @default(false)
  // participate in dynamic group booking or not
  allowDynamicBooking Boolean?             @default(true)

  // participate in SEO indexing or not
  allowSEOIndexing Boolean? @default(true)

  // receive monthly digest email for teams or not
  receiveMonthlyDigestEmail Boolean? @default(true)

  /// @zod.custom(imports.userMetadata)
  metadata             Json?
  verified             Boolean?                @default(false)
  role                 UserPermissionRole      @default(USER)
  disableImpersonation Boolean                 @default(false)
  impersonatedUsers    Impersonations[]        @relation("impersonated_user")
  impersonatedBy       Impersonations[]        @relation("impersonated_by_user")
  apiKeys              ApiKey[]
  accounts             Account[]
  sessions             Session[]
  Feedback             Feedback[]
  ownedEventTypes      EventType[]             @relation("owner")
  workflows            Workflow[]
  routingForms         App_RoutingForms_Form[] @relation("routing-form")
  verifiedNumbers      VerifiedNumber[]
  hosts                Host[]
  organizationId       Int?
  organization         Team?                   @relation("scope", fields: [organizationId], references: [id], onDelete: SetNull)
  accessCodes          AccessCode[]
  bookingRedirects     OutOfOfficeEntry[]
  bookingRedirectsTo   OutOfOfficeEntry[]      @relation(name: "toUser")

  // Used to lock the user account
  locked           Boolean          @default(false)
  profiles         Profile[]
  movedToProfileId Int?
  movedToProfile   Profile?         @relation("moved_to_profile", fields: [movedToProfileId], references: [id], onDelete: SetNull)
  secondaryEmails  SecondaryEmail[]

  @@unique([email])
  @@unique([email, username])
  @@unique([username, organizationId])
  @@unique([movedToProfileId])
  @@index([username])
  @@index([emailVerified])
  @@index([identityProvider])
  @@index([identityProviderId])
  @@map(name: "users")
}

// It holds Organization Profiles as well as User Profiles for users that have been added to an organization
model Profile {
  id             Int         @id @default(autoincrement())
  // uid allows us to set an identifier chosen by us which is helpful in migration when we create the Profile from User directly.
  uid            String
  userId         Int
  user           User        @relation(fields: [userId], references: [id], onDelete: Cascade)
  organizationId Int
  organization   Team        @relation(fields: [organizationId], references: [id], onDelete: Cascade)
  username       String
  eventTypes     EventType[]
  movedFromUser  User?       @relation("moved_to_profile")
  createdAt      DateTime    @default(now())
  updatedAt      DateTime    @updatedAt

  @@unique([userId, organizationId])
  @@index([uid])
  @@index([userId])
  @@index([organizationId])
}

model Team {
  id                   Int                     @id @default(autoincrement())
  /// @zod.min(1)
  name                 String
  /// @zod.min(1)
  slug                 String?
  logo                 String?
  logoUrl              String?
  calVideoLogo         String?
  appLogo              String?
  appIconLogo          String?
  bio                  String?
  hideBranding         Boolean                 @default(false)
  isPrivate            Boolean                 @default(false)
  hideBookATeamMember  Boolean                 @default(false)
  members              Membership[]
  eventTypes           EventType[]
  workflows            Workflow[]
  createdAt            DateTime                @default(now())
  /// @zod.custom(imports.teamMetadataSchema)
  metadata             Json?
  theme                String?
  brandColor           String?
  darkBrandColor       String?
  verifiedNumbers      VerifiedNumber[]
  parentId             Int?
  parent               Team?                   @relation("organization", fields: [parentId], references: [id], onDelete: Cascade)
  children             Team[]                  @relation("organization")
  orgUsers             User[]                  @relation("scope")
  inviteTokens         VerificationToken[]
  webhooks             Webhook[]
  timeFormat           Int?
  timeZone             String                  @default("Europe/London")
  weekStart            String                  @default("Sunday")
  routingForms         App_RoutingForms_Form[]
  apiKeys              ApiKey[]
  credentials          Credential[]
  accessCodes          AccessCode[]
  isOrganization       Boolean                 @default(false)
  organizationSettings OrganizationSettings?
  instantMeetingTokens InstantMeetingToken[]
  orgProfiles          Profile[]
  pendingPayment       Boolean                 @default(false)
  dSyncData            DSyncData?

  @@unique([slug, parentId])
}

model OrganizationSettings {
  id                       Int     @id @default(autoincrement())
  organization             Team    @relation(fields: [organizationId], references: [id], onDelete: Cascade)
  organizationId           Int     @unique
  isOrganizationConfigured Boolean @default(false)
  isOrganizationVerified   Boolean @default(false)
  orgAutoAcceptEmail       String
}

enum MembershipRole {
  MEMBER
  ADMIN
  OWNER
}

model Membership {
  id                   Int            @id @default(autoincrement())
  teamId               Int
  userId               Int
  accepted             Boolean        @default(false)
  role                 MembershipRole
  team                 Team           @relation(fields: [teamId], references: [id], onDelete: Cascade)
  user                 User           @relation(fields: [userId], references: [id], onDelete: Cascade)
  disableImpersonation Boolean        @default(false)

  @@unique([userId, teamId])
  @@index([teamId])
  @@index([userId])
}

model VerificationToken {
  id               Int             @id @default(autoincrement())
  identifier       String
  token            String          @unique
  expires          DateTime
  expiresInDays    Int?
  createdAt        DateTime        @default(now())
  updatedAt        DateTime        @updatedAt
  teamId           Int?
  team             Team?           @relation(fields: [teamId], references: [id])
  secondaryEmailId Int?
  secondaryEmail   SecondaryEmail? @relation(fields: [secondaryEmailId], references: [id])

  @@unique([identifier, token])
  @@index([token])
  @@index([teamId])
  @@index([secondaryEmailId])
}

model InstantMeetingToken {
  id        Int      @id @default(autoincrement())
  token     String   @unique
  expires   DateTime
  teamId    Int
  team      Team     @relation(fields: [teamId], references: [id])
  bookingId Int?     @unique
  booking   Booking? @relation(fields: [bookingId], references: [id], onDelete: Cascade)

  createdAt DateTime @default(now())
  updatedAt DateTime @updatedAt

  @@index([token])
}

model BookingReference {
  id                         Int      @id @default(autoincrement())
  /// @zod.min(1)
  type                       String
  /// @zod.min(1)
  uid                        String
  meetingId                  String?
  thirdPartyRecurringEventId String?
  meetingPassword            String?
  meetingUrl                 String?
  booking                    Booking? @relation(fields: [bookingId], references: [id], onDelete: Cascade)
  bookingId                  Int?
  externalCalendarId         String?
  deleted                    Boolean?
  credentialId               Int?

  @@index([bookingId])
  @@index([credentialId])
  @@index([type])
  @@index([uid])
}

model Attendee {
  id          Int          @id @default(autoincrement())
  email       String
  name        String
  timeZone    String
  locale      String?      @default("en")
  booking     Booking?     @relation(fields: [bookingId], references: [id], onDelete: Cascade)
  bookingId   Int?
  bookingSeat BookingSeat?

  @@index([email])
  @@index([bookingId])
}

enum BookingStatus {
  CANCELLED     @map("cancelled")
  ACCEPTED      @map("accepted")
  REJECTED      @map("rejected")
  PENDING       @map("pending")
  AWAITING_HOST @map("awaiting_host")
}

model Booking {
  id                    Int                  @id @default(autoincrement())
  uid                   String               @unique
  // (optional) UID based on slot start/end time & email against duplicates
  idempotencyKey        String?              @unique
  user                  User?                @relation(fields: [userId], references: [id], onDelete: Cascade)
  userId                Int?
  // User's email at the time of booking
  /// @zod.email()
  userPrimaryEmail      String?
  references            BookingReference[]
  eventType             EventType?           @relation(fields: [eventTypeId], references: [id])
  eventTypeId           Int?
  title                 String
  description           String?
  customInputs          Json?
  /// @zod.custom(imports.bookingResponses)
  responses             Json?
  startTime             DateTime
  endTime               DateTime
  attendees             Attendee[]
  location              String?
  createdAt             DateTime             @default(now())
  updatedAt             DateTime?
  status                BookingStatus        @default(ACCEPTED)
  paid                  Boolean              @default(false)
  payment               Payment[]
  destinationCalendar   DestinationCalendar? @relation(fields: [destinationCalendarId], references: [id])
  destinationCalendarId Int?
  cancellationReason    String?
  rejectionReason       String?
  dynamicEventSlugRef   String?
  dynamicGroupSlugRef   String?
  rescheduled           Boolean?
  fromReschedule        String?
  recurringEventId      String?
  smsReminderNumber     String?
  workflowReminders     WorkflowReminder[]
  scheduledJobs         String[]
  seatsReferences       BookingSeat[]
  /// @zod.custom(imports.bookingMetadataSchema)
  metadata              Json?
  isRecorded            Boolean              @default(false)
  iCalUID               String?              @default("")
  iCalSequence          Int                  @default(0)
  instantMeetingToken   InstantMeetingToken?

  @@index([eventTypeId])
  @@index([userId])
  @@index([destinationCalendarId])
  @@index([recurringEventId])
  @@index([uid])
  @@index([status])
  @@index([startTime, endTime, status])
}

model Schedule {
  id           Int            @id @default(autoincrement())
  user         User           @relation(fields: [userId], references: [id], onDelete: Cascade)
  userId       Int
  eventType    EventType[]
  name         String
  timeZone     String?
  availability Availability[]

  @@index([userId])
}

model Availability {
  id          Int        @id @default(autoincrement())
  user        User?      @relation(fields: [userId], references: [id], onDelete: Cascade)
  userId      Int?
  eventType   EventType? @relation(fields: [eventTypeId], references: [id])
  eventTypeId Int?
  days        Int[]
  startTime   DateTime   @db.Time
  endTime     DateTime   @db.Time
  date        DateTime?  @db.Date
  Schedule    Schedule?  @relation(fields: [scheduleId], references: [id])
  scheduleId  Int?

  @@index([userId])
  @@index([eventTypeId])
  @@index([scheduleId])
}

model SelectedCalendar {
  user         User        @relation(fields: [userId], references: [id], onDelete: Cascade)
  userId       Int
  integration  String
  externalId   String
  credential   Credential? @relation(fields: [credentialId], references: [id], onDelete: Cascade)
  credentialId Int?

  @@id([userId, integration, externalId])
  @@index([userId])
  @@index([integration])
  @@index([externalId])
}

enum EventTypeCustomInputType {
  TEXT     @map("text")
  TEXTLONG @map("textLong")
  NUMBER   @map("number")
  BOOL     @map("bool")
  RADIO    @map("radio")
  PHONE    @map("phone")
}

model EventTypeCustomInput {
  id          Int                      @id @default(autoincrement())
  eventTypeId Int
  eventType   EventType                @relation(fields: [eventTypeId], references: [id], onDelete: Cascade)
  label       String
  type        EventTypeCustomInputType
  /// @zod.custom(imports.customInputOptionSchema)
  options     Json?
  required    Boolean
  placeholder String                   @default("")

  @@index([eventTypeId])
}

model ResetPasswordRequest {
  id        String   @id @default(cuid())
  createdAt DateTime @default(now())
  updatedAt DateTime @updatedAt
  email     String
  expires   DateTime
}

enum ReminderType {
  PENDING_BOOKING_CONFIRMATION
}

model ReminderMail {
  id             Int          @id @default(autoincrement())
  referenceId    Int
  reminderType   ReminderType
  elapsedMinutes Int
  createdAt      DateTime     @default(now())

  @@index([referenceId])
  @@index([reminderType])
}

model Payment {
  id            Int            @id @default(autoincrement())
  uid           String         @unique
  app           App?           @relation(fields: [appId], references: [slug], onDelete: Cascade)
  appId         String?
  bookingId     Int
  booking       Booking?       @relation(fields: [bookingId], references: [id], onDelete: Cascade)
  amount        Int
  fee           Int
  currency      String
  success       Boolean
  refunded      Boolean
  data          Json
  externalId    String         @unique
  paymentOption PaymentOption? @default(ON_BOOKING)

  @@index([bookingId])
  @@index([externalId])
}

enum PaymentOption {
  ON_BOOKING
  HOLD
}

enum WebhookTriggerEvents {
  BOOKING_CREATED
  BOOKING_PAYMENT_INITIATED
  BOOKING_PAID
  BOOKING_RESCHEDULED
  BOOKING_REQUESTED
  BOOKING_CANCELLED
  BOOKING_REJECTED
  FORM_SUBMITTED
  MEETING_ENDED
  MEETING_STARTED
  RECORDING_READY
  INSTANT_MEETING
}

model Webhook {
  id              String                 @id @unique
  userId          Int?
  teamId          Int?
  eventTypeId     Int?
  /// @zod.url()
  subscriberUrl   String
  payloadTemplate String?
  createdAt       DateTime               @default(now())
  active          Boolean                @default(true)
  eventTriggers   WebhookTriggerEvents[]
  user            User?                  @relation(fields: [userId], references: [id], onDelete: Cascade)
  team            Team?                  @relation(fields: [teamId], references: [id], onDelete: Cascade)
  eventType       EventType?             @relation(fields: [eventTypeId], references: [id], onDelete: Cascade)
  app             App?                   @relation(fields: [appId], references: [slug], onDelete: Cascade)
  appId           String?
  secret          String?

  @@unique([userId, subscriberUrl], name: "courseIdentifier")
}

model Impersonations {
  id                 Int      @id @default(autoincrement())
  createdAt          DateTime @default(now())
  impersonatedUser   User     @relation("impersonated_user", fields: [impersonatedUserId], references: [id], onDelete: Cascade)
  impersonatedBy     User     @relation("impersonated_by_user", fields: [impersonatedById], references: [id], onDelete: Cascade)
  impersonatedUserId Int
  impersonatedById   Int
}

model ApiKey {
  id         String    @id @unique @default(cuid())
  userId     Int
  teamId     Int?
  note       String?
  createdAt  DateTime  @default(now())
  expiresAt  DateTime?
  lastUsedAt DateTime?
  hashedKey  String    @unique()
  user       User?     @relation(fields: [userId], references: [id], onDelete: Cascade)
  team       Team?     @relation(fields: [teamId], references: [id], onDelete: Cascade)
  app        App?      @relation(fields: [appId], references: [slug], onDelete: Cascade)
  appId      String?

  @@index([userId])
}

model HashedLink {
  id          Int       @id @default(autoincrement())
  link        String    @unique()
  eventType   EventType @relation(fields: [eventTypeId], references: [id], onDelete: Cascade)
  eventTypeId Int       @unique
}

model Account {
  id                String  @id @default(cuid())
  userId            Int
  type              String
  provider          String
  providerAccountId String
  refresh_token     String? @db.Text
  access_token      String? @db.Text
  expires_at        Int?
  token_type        String?
  scope             String?
  id_token          String? @db.Text
  session_state     String?

  user User? @relation(fields: [userId], references: [id], onDelete: Cascade)

  @@unique([provider, providerAccountId])
  @@index([userId])
  @@index([type])
}

model Session {
  id           String   @id @default(cuid())
  sessionToken String   @unique
  userId       Int
  expires      DateTime
  user         User?    @relation(fields: [userId], references: [id], onDelete: Cascade)

  @@index([userId])
}

enum AppCategories {
  calendar
  messaging
  other
  payment
  video // deprecated, please use 'conferencing' instead
  web3 // deprecated, we should no longer have any web3 apps
  automation
  analytics
  // Wherever video is in use, conferencing should also be used for legacy apps can have it.
  conferencing
  crm
}

model App {
  // The slug for the app store public page inside `/apps/[slug]`
  slug        String          @id @unique
  // The directory name for `/packages/app-store/[dirName]`
  dirName     String          @unique
  // Needed API Keys
  keys        Json?
  // One or multiple categories to which this app belongs
  categories  AppCategories[]
  createdAt   DateTime        @default(now())
  updatedAt   DateTime        @updatedAt
  credentials Credential[]
  payments    Payment[]
  Webhook     Webhook[]
  ApiKey      ApiKey[]
  enabled     Boolean         @default(false)

  @@index([enabled])
}

model App_RoutingForms_Form {
  id          String                          @id @default(cuid())
  description String?
  position    Int                             @default(0)
  routes      Json?
  createdAt   DateTime                        @default(now())
  updatedAt   DateTime                        @updatedAt
  name        String
  fields      Json?
  user        User                            @relation("routing-form", fields: [userId], references: [id], onDelete: Cascade)
  // This is the user who created the form and also the user who has read-write access to the form
  // If teamId is set, the members of the team would also have access to form readOnly or read-write depending on their permission level as team member.
  userId      Int
  team        Team?                           @relation(fields: [teamId], references: [id], onDelete: Cascade)
  teamId      Int?
  responses   App_RoutingForms_FormResponse[]
  disabled    Boolean                         @default(false)
  /// @zod.custom(imports.RoutingFormSettings)
  settings    Json?

  @@index([userId])
  @@index([disabled])
}

model App_RoutingForms_FormResponse {
  id           Int                   @id @default(autoincrement())
  formFillerId String                @default(cuid())
  form         App_RoutingForms_Form @relation(fields: [formId], references: [id], onDelete: Cascade)
  formId       String
  response     Json
  createdAt    DateTime              @default(now())

  @@unique([formFillerId, formId])
  @@index([formFillerId])
  @@index([formId])
}

model Feedback {
  id      Int      @id @default(autoincrement())
  date    DateTime @default(now())
  userId  Int
  user    User     @relation(fields: [userId], references: [id], onDelete: Cascade)
  rating  String
  comment String?

  @@index([userId])
  @@index([rating])
}

enum WorkflowTriggerEvents {
  BEFORE_EVENT
  EVENT_CANCELLED
  NEW_EVENT
  AFTER_EVENT
  RESCHEDULE_EVENT
}

enum WorkflowActions {
  EMAIL_HOST
  EMAIL_ATTENDEE
  SMS_ATTENDEE
  SMS_NUMBER
  EMAIL_ADDRESS
  WHATSAPP_ATTENDEE
  WHATSAPP_NUMBER
}

model WorkflowStep {
  id                        Int                @id @default(autoincrement())
  stepNumber                Int
  action                    WorkflowActions
  workflowId                Int
  workflow                  Workflow           @relation(fields: [workflowId], references: [id], onDelete: Cascade)
  sendTo                    String?
  reminderBody              String?
  emailSubject              String?
  template                  WorkflowTemplates  @default(REMINDER)
  workflowReminders         WorkflowReminder[]
  numberRequired            Boolean?
  sender                    String?
  numberVerificationPending Boolean            @default(true)
  includeCalendarEvent      Boolean            @default(false)

  @@index([workflowId])
}

model Workflow {
  id       Int                     @id @default(autoincrement())
  position Int                     @default(0)
  name     String
  userId   Int?
  user     User?                   @relation(fields: [userId], references: [id], onDelete: Cascade)
  team     Team?                   @relation(fields: [teamId], references: [id], onDelete: Cascade)
  teamId   Int?
  activeOn WorkflowsOnEventTypes[]
  trigger  WorkflowTriggerEvents
  time     Int?
  timeUnit TimeUnit?
  steps    WorkflowStep[]

  @@index([userId])
  @@index([teamId])
}

model WorkflowsOnEventTypes {
  id          Int       @id @default(autoincrement())
  workflow    Workflow  @relation(fields: [workflowId], references: [id], onDelete: Cascade)
  workflowId  Int
  eventType   EventType @relation(fields: [eventTypeId], references: [id], onDelete: Cascade)
  eventTypeId Int

  @@unique([workflowId, eventTypeId])
  @@index([workflowId])
  @@index([eventTypeId])
}

model Deployment {
  /// This is a single row table, so we use a fixed id
  id              Int       @id @default(1)
  logo            String?
  /// @zod.custom(imports.DeploymentTheme)
  theme           Json?
  licenseKey      String?
  agreedLicenseAt DateTime?
}

enum TimeUnit {
  DAY    @map("day")
  HOUR   @map("hour")
  MINUTE @map("minute")
}

model WorkflowReminder {
  id                  Int             @id @default(autoincrement())
  bookingUid          String?
  booking             Booking?        @relation(fields: [bookingUid], references: [uid])
  method              WorkflowMethods
  scheduledDate       DateTime
  referenceId         String?         @unique
  scheduled           Boolean
  workflowStepId      Int?
  workflowStep        WorkflowStep?   @relation(fields: [workflowStepId], references: [id])
  cancelled           Boolean?
  seatReferenceId     String?
  isMandatoryReminder Boolean?        @default(false)

  @@index([bookingUid])
  @@index([workflowStepId])
  @@index([seatReferenceId])
  @@index([method, scheduled, scheduledDate])
  @@index([cancelled, scheduledDate])
}

model WebhookScheduledTriggers {
  id            Int       @id @default(autoincrement())
  jobName       String
  subscriberUrl String
  payload       String
  startAfter    DateTime
  retryCount    Int       @default(0)
  createdAt     DateTime? @default(now())
}

enum WorkflowTemplates {
  REMINDER
  CUSTOM
  CANCELLED
  RESCHEDULED
  COMPLETED
}

enum WorkflowMethods {
  EMAIL
  SMS
  WHATSAPP
}

model BookingSeat {
  id           Int      @id @default(autoincrement())
  referenceUid String   @unique
  bookingId    Int
  booking      Booking  @relation(fields: [bookingId], references: [id], onDelete: Cascade)
  attendeeId   Int      @unique
  attendee     Attendee @relation(fields: [attendeeId], references: [id], onDelete: Cascade)
  /// @zod.custom(imports.bookingSeatDataSchema)
  data         Json?

  @@index([bookingId])
  @@index([attendeeId])
}

model VerifiedNumber {
  id          Int    @id @default(autoincrement())
  userId      Int?
  user        User?  @relation(fields: [userId], references: [id], onDelete: Cascade)
  teamId      Int?
  team        Team?  @relation(fields: [teamId], references: [id], onDelete: Cascade)
  phoneNumber String

  @@index([userId])
  @@index([teamId])
}

model Feature {
  // The feature slug, ex: 'v2-workflows'
  slug        String       @id @unique
  // If the feature is currently enabled
  enabled     Boolean      @default(false)
  // A short description of the feature
  description String?
  // The type of feature flag
  type        FeatureType? @default(RELEASE)
  // If the flag is considered stale
  stale       Boolean?     @default(false)
  lastUsedAt  DateTime?
  createdAt   DateTime?    @default(now())
  updatedAt   DateTime?    @default(now()) @updatedAt
  updatedBy   Int?

  @@index([enabled])
  @@index([stale])
}

enum FeatureType {
  RELEASE
  EXPERIMENT
  OPERATIONAL
  KILL_SWITCH
  PERMISSION
}

model SelectedSlots {
  id               Int      @id @default(autoincrement())
  eventTypeId      Int
  userId           Int
  slotUtcStartDate DateTime
  slotUtcEndDate   DateTime
  uid              String
  releaseAt        DateTime
  isSeat           Boolean  @default(false)

  @@unique(fields: [userId, slotUtcStartDate, slotUtcEndDate, uid], name: "selectedSlotUnique")
}

model OAuthClient {
  clientId     String       @id @unique
  redirectUri  String
  clientSecret String
  name         String
  logo         String?
  accessCodes  AccessCode[]
}

model AccessCode {
  id        Int           @id @default(autoincrement())
  code      String
  clientId  String?
  client    OAuthClient?  @relation(fields: [clientId], references: [clientId], onDelete: Cascade)
  expiresAt DateTime
  scopes    AccessScope[]
  userId    Int?
  user      User?         @relation(fields: [userId], references: [id], onDelete: Cascade)
  teamId    Int?
  team      Team?         @relation(fields: [teamId], references: [id], onDelete: Cascade)
}

enum AccessScope {
  READ_BOOKING
  READ_PROFILE
}

view BookingTimeStatus {
  id            Int            @unique
  uid           String?
  eventTypeId   Int?
  title         String?
  description   String?
  startTime     DateTime?
  endTime       DateTime?
  createdAt     DateTime?
  location      String?
  paid          Boolean?
  status        BookingStatus?
  rescheduled   Boolean?
  userId        Int?
  teamId        Int?
  eventLength   Int?
  timeStatus    String?
  eventParentId Int?
  userEmail     String?
  username      String?
}

model CalendarCache {
  // The key would be the unique URL that is requested by the user
  key          String
  value        Json
  expiresAt    DateTime
  credentialId Int
  credential   Credential? @relation(fields: [credentialId], references: [id], onDelete: Cascade)

  @@id([credentialId, key])
  @@unique([credentialId, key])
}

enum RedirectType {
  UserEventType @map("user-event-type")
  TeamEventType @map("team-event-type")
  User          @map("user")
  Team          @map("team")
}

model TempOrgRedirect {
  id        Int          @id @default(autoincrement())
  // Better would be to have fromOrgId and toOrgId as well and then we should have just to instead toUrl
  from      String
  // 0 would mean it is non org
  fromOrgId Int
  type      RedirectType
  // It doesn't have any query params
  toUrl     String
  enabled   Boolean      @default(true)
  createdAt DateTime     @default(now())
  updatedAt DateTime     @updatedAt

  @@unique([from, type, fromOrgId])
}

model Avatar {
  // e.g. NULL(0), organization ID or team logo
  teamId    Int    @default(0)
  // Avatar, NULL(0) if team logo
  userId    Int    @default(0)
  // base64 string
  data      String
  // different every time to pop the cache.
  objectKey String @unique

  @@unique([teamId, userId])
  @@map(name: "avatars")
}

model OutOfOfficeEntry {
  id       Int      @id @default(autoincrement())
  uuid     String   @unique
  start    DateTime
  end      DateTime
  userId   Int
  user     User     @relation(fields: [userId], references: [id], onDelete: Cascade)
  toUserId Int?
  toUser   User?    @relation(name: "toUser", fields: [toUserId], references: [id], onDelete: Cascade)

  createdAt DateTime @default(now())
  updatedAt DateTime @updatedAt

  @@index([uuid])
  @@index([userId])
  @@index([toUserId])
  @@index([start, end])
}

<<<<<<< HEAD
model DSyncData {
  id          Int    @id @default(autoincrement())
  directoryId String
  tenant      String
  orgId       Int?   @unique
  org         Team?  @relation(fields: [orgId], references: [id], onDelete: Cascade)
=======
model SecondaryEmail {
  id                 Int                 @id @default(autoincrement())
  user               User                @relation(fields: [userId], references: [id], onDelete: Cascade)
  userId             Int
  email              String
  emailVerified      DateTime?
  verificationTokens VerificationToken[]
  eventTypes         EventType[]

  @@unique([email])
  @@unique([userId, email])
  @@index([userId])
>>>>>>> f59d62f0
}<|MERGE_RESOLUTION|>--- conflicted
+++ resolved
@@ -1145,14 +1145,14 @@
   @@index([start, end])
 }
 
-<<<<<<< HEAD
 model DSyncData {
   id          Int    @id @default(autoincrement())
   directoryId String
   tenant      String
   orgId       Int?   @unique
   org         Team?  @relation(fields: [orgId], references: [id], onDelete: Cascade)
-=======
+}
+
 model SecondaryEmail {
   id                 Int                 @id @default(autoincrement())
   user               User                @relation(fields: [userId], references: [id], onDelete: Cascade)
@@ -1165,5 +1165,4 @@
   @@unique([email])
   @@unique([userId, email])
   @@index([userId])
->>>>>>> f59d62f0
 }