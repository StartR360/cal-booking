--- conflicted
+++ resolved
@@ -264,13 +264,6 @@
   darkBrandColor      String                  @default("#fafafa")
   verifiedNumbers     VerifiedNumber[]
   parentId            Int?
-<<<<<<< HEAD
-  parent              Team?              @relation("organization", fields: [parentId], references: [id], onDelete: Cascade)
-  children            Team[]             @relation("organization")
-  orgUsers            User[]             @relation("scope")
-  inviteToken         VerificationToken?
-  webhooks            Webhook[]
-=======
   parent              Team?                   @relation("organization", fields: [parentId], references: [id], onDelete: Cascade)
   children            Team[]                  @relation("organization")
   orgUsers            User[]                  @relation("scope")
@@ -280,7 +273,6 @@
   timeZone            String                  @default("Europe/London")
   weekStart           String                  @default("Sunday")
   routingForms        App_RoutingForms_Form[]
->>>>>>> fefb297c
 
   @@unique([slug, parentId])
 }
