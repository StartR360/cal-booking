--- conflicted
+++ resolved
@@ -587,10 +587,7 @@
 // All properties that are defined as unlocked based on all managed props
 // Eventually this is going to be just a default and the user can change the config through the UI
 export const unlockedManagedEventTypeProps = {
-<<<<<<< HEAD
   ...pick(allManagedEventTypeProps, ["locations", "schedule", "destinationCalendar"]),
-=======
-  ...pick(allManagedEventTypeProps, ["locations", "scheduleId", "destinationCalendar"]),
 };
 
 // The PR at https://github.com/colinhacks/zod/pull/2157 addresses this issue and improves email validation
@@ -599,5 +596,4 @@
 export const emailSchemaRefinement = (value: string) => {
   const emailRegex = /^([A-Z0-9_+-]+\.?)*[A-Z0-9_+-]@([A-Z0-9][A-Z0-9-]*\.)+[A-Z]{2,}$/i;
   return emailRegex.test(value);
->>>>>>> 2b557777
 };