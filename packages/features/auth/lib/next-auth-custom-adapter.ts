<<<<<<< HEAD
import type { Adapter, AdapterUser, AdapterSession, AdapterAccount } from "next-auth/adapters";
=======
import type { Account, IdentityProvider, Prisma, User, VerificationToken } from "@prisma/client";
import { PrismaClientKnownRequestError } from "@prisma/client/runtime/library";
import type { Awaitable } from "next-auth";
>>>>>>> 673823cb

import type { PrismaClient } from "@calcom/prisma";
import type { IdentityProvider, Prisma, User, VerificationToken } from "@calcom/prisma/client";
import { PrismaClientKnownRequestError } from "@calcom/prisma/client/runtime/library";

import { identityProviderNameMap } from "./identityProviderNameMap";

<<<<<<< HEAD
/**
 * Generic utility to safely parse an ID string to integer
 */
const parseIntSafe = (id: string): number => {
  const parsed = parseInt(id, 10);
  if (isNaN(parsed)) {
    throw new Error(`Invalid ID format: ${id}`);
  }
  return parsed;
};

/**
 * Presenters to transform data between NextAuth and Prisma models
 */
const UserPresenter = {
  // Transform Prisma User to NextAuth AdapterUser
  toAdapter(user: User): AdapterUser {
    return {
      ...user,
      id: user.id.toString(),
      emailVerified: user.emailVerified,
    };
  },

  // Transform NextAuth user data to Prisma UserCreateInput
  toPrismaCreate(data: Omit<AdapterUser, "id">): Prisma.UserCreateInput {
    return {
      name: data.name || null,
      email: data.email,
      emailVerified: data.emailVerified || null,
      avatarUrl: data.image || null,
    };
  },

  // Transform NextAuth user data to Prisma UserUpdateInput
  toPrismaUpdate(data: Partial<AdapterUser>): Prisma.UserUpdateInput {
    return {
      name: data.name,
      email: data.email,
      emailVerified: data.emailVerified,
      avatarUrl: data.image,
    };
  },
};

const AccountPresenter = {
  // Transform NextAuth account data to Prisma AccountCreateInput
  toPrismaCreate(account: AdapterAccount): Prisma.AccountCreateInput {
    return {
      provider: account.provider,
      providerAccountId: account.providerAccountId,
      type: account.type,
      user: {
        connect: {
          id: parseIntSafe(account.userId),
        },
      },
      access_token: account.access_token,
      refresh_token: account.refresh_token,
      expires_at: account.expires_at,
      token_type: account.token_type,
      scope: account.scope,
      id_token: account.id_token,
      session_state: account.session_state,
    };
  },

  // Create a provider_providerAccountId compound key for queries
  getProviderAccountId(provider: string, providerAccountId: string) {
    return {
      provider_providerAccountId: {
        provider,
        providerAccountId,
      },
    };
  },
};

// Type for verification token data
interface VerificationTokenData {
  identifier: string;
  token: string;
  expires: Date;
}

const VerificationTokenPresenter = {
  // Transform NextAuth verification token to Prisma VerificationTokenCreateInput
  toPrismaCreate(token: VerificationTokenData): Prisma.VerificationTokenCreateInput {
    return {
      identifier: token.identifier,
      token: token.token,
      expires: token.expires,
    };
  },

  // Transform Prisma VerificationToken to NextAuth VerificationToken (removing id)
  toAdapter(token: VerificationToken) {
    // eslint-disable-next-line @typescript-eslint/no-unused-vars
    const { id, ...verificationToken } = token;
    return verificationToken;
  },
};

const SessionPresenter = {
  // Ensure session has all required fields
  ensureSession(session: Partial<AdapterSession>): AdapterSession {
    return {
      sessionToken: session.sessionToken || "",
      userId: session.userId || "",
      expires: session.expires || new Date(),
    };
  },
};

/**
 * Create a NextAuth adapter for Prisma
 */
export default function CalComAdapter(prismaClient: PrismaClient) {
  // Helper to safely handle null user results
  const safeUserAdapter = (user: User | null) => {
    return user ? UserPresenter.toAdapter(user) : null;
  };

=======
type CalComAdapter = {
  createUser: (data: Prisma.UserCreateInput) => Awaitable<User>;
  getUser: (id: string | number) => Awaitable<User | null>;
  getUserByEmail: (email: User["email"]) => Awaitable<User | null>;
  getUserByAccount: (provider_providerAccountId: {
    providerAccountId: Account["providerAccountId"];
    provider: User["identityProvider"];
  }) => Awaitable<User | null>;
  updateUser: (data: Prisma.UserUncheckedCreateInput) => Awaitable<User>;
  deleteUser: (id: User["id"]) => Awaitable<User>;
  createVerificationToken: (data: VerificationToken) => Awaitable<Omit<VerificationToken, "id">>;
  useVerificationToken: (
    identifier_token: Prisma.VerificationTokenIdentifierTokenCompoundUniqueInput
  ) => Awaitable<Omit<VerificationToken, "id"> | null>;
  linkAccount: (data: Prisma.AccountCreateInput) => Awaitable<Account>;
  unlinkAccount: (
    provider_providerAccountId: Prisma.AccountProviderProviderAccountIdCompoundUniqueInput
  ) => Awaitable<Account>;
};

/** @return { import("next-auth/adapters").Adapter } */
export default function CalComAdapter(prismaClient: PrismaClient): CalComAdapter {
>>>>>>> 673823cb
  return {
    // User operations
    createUser: async (data) => {
      const prismaData = UserPresenter.toPrismaCreate(data);
      const user = await prismaClient.user.create({ data: prismaData });
      return UserPresenter.toAdapter(user);
    },

    getUser: async (id) => {
      const user = await prismaClient.user.findUnique({
        where: { id: parseIntSafe(id) },
      });
      return safeUserAdapter(user);
    },

    getUserByEmail: async (email) => {
      const user = await prismaClient.user.findUnique({ where: { email } });
      return safeUserAdapter(user);
    },

    async getUserByAccount(providerAccountId) {
      // First try to find the user through the account relation
      const account = await prismaClient.account.findUnique({
        where: AccountPresenter.getProviderAccountId(
          providerAccountId.provider,
          providerAccountId.providerAccountId
        ),
        select: { user: true },
      });

      if (account?.user) {
        return UserPresenter.toAdapter(account.user);
      }

      // Fallback for users without Account but with credentials in User Table
      // This should be removed after all Google tokens have expired
      const provider = providerAccountId.provider.toUpperCase() as IdentityProvider;
      if (["GOOGLE", "SAML"].indexOf(provider) < 0) {
        return null;
      }

      const obtainProvider = identityProviderNameMap[provider].toUpperCase() as IdentityProvider;
      const user = await prismaClient.user.findFirst({
        where: {
          identityProviderId: providerAccountId.providerAccountId,
          identityProvider: obtainProvider,
        },
      });

      return safeUserAdapter(user);
    },

    updateUser: async (userData) => {
      const { id, ...data } = userData;
      const prismaData = UserPresenter.toPrismaUpdate(data);
      const user = await prismaClient.user.update({
        where: { id: parseIntSafe(id) },
        data: prismaData,
      });
      return UserPresenter.toAdapter(user);
    },

    deleteUser: async (userId) => {
      const user = await prismaClient.user.delete({ where: { id: parseIntSafe(userId) } });
      return UserPresenter.toAdapter(user);
    },

    // Verification token operations
    async createVerificationToken(data) {
      const prismaData = VerificationTokenPresenter.toPrismaCreate(data);
      const token = await prismaClient.verificationToken.create({
        data: prismaData,
      });
      return VerificationTokenPresenter.toAdapter(token);
    },

    async useVerificationToken(identifier_token) {
      try {
        const token = await prismaClient.verificationToken.delete({
          where: { identifier_token },
        });
        return VerificationTokenPresenter.toAdapter(token);
      } catch (error) {
        // If token already used/deleted, just return null
        // https://www.prisma.io/docs/reference/api-reference/error-reference#p2025
        if (error instanceof PrismaClientKnownRequestError && error.code === "P2025") {
          return null;
        }
        throw error;
      }
    },

    // Account operations
    linkAccount: async (account) => {
      const prismaData = AccountPresenter.toPrismaCreate(account);
      await prismaClient.account.create({ data: prismaData });
    },

    unlinkAccount: async (providerAccountId) => {
      await prismaClient.account.delete({
        where: AccountPresenter.getProviderAccountId(
          providerAccountId.provider,
          providerAccountId.providerAccountId
        ),
      });
    },

    // Session operations (minimal implementation as required by the interface)
    createSession: async (session) => {
      return session;
    },

    getSessionAndUser: async (sessionToken) => {
      return null;
    },

    updateSession: async (session) => {
      return SessionPresenter.ensureSession(session);
    },

    deleteSession: async (sessionToken) => {
      return;
    },
  } satisfies Adapter;
}<|MERGE_RESOLUTION|>--- conflicted
+++ resolved
@@ -1,142 +1,12 @@
-<<<<<<< HEAD
+import type { Awaitable } from "next-auth";
 import type { Adapter, AdapterUser, AdapterSession, AdapterAccount } from "next-auth/adapters";
-=======
-import type { Account, IdentityProvider, Prisma, User, VerificationToken } from "@prisma/client";
-import { PrismaClientKnownRequestError } from "@prisma/client/runtime/library";
-import type { Awaitable } from "next-auth";
->>>>>>> 673823cb
 
 import type { PrismaClient } from "@calcom/prisma";
-import type { IdentityProvider, Prisma, User, VerificationToken } from "@calcom/prisma/client";
+import type { Account, IdentityProvider, Prisma, User, VerificationToken } from "@calcom/prisma/client";
 import { PrismaClientKnownRequestError } from "@calcom/prisma/client/runtime/library";
 
 import { identityProviderNameMap } from "./identityProviderNameMap";
 
-<<<<<<< HEAD
-/**
- * Generic utility to safely parse an ID string to integer
- */
-const parseIntSafe = (id: string): number => {
-  const parsed = parseInt(id, 10);
-  if (isNaN(parsed)) {
-    throw new Error(`Invalid ID format: ${id}`);
-  }
-  return parsed;
-};
-
-/**
- * Presenters to transform data between NextAuth and Prisma models
- */
-const UserPresenter = {
-  // Transform Prisma User to NextAuth AdapterUser
-  toAdapter(user: User): AdapterUser {
-    return {
-      ...user,
-      id: user.id.toString(),
-      emailVerified: user.emailVerified,
-    };
-  },
-
-  // Transform NextAuth user data to Prisma UserCreateInput
-  toPrismaCreate(data: Omit<AdapterUser, "id">): Prisma.UserCreateInput {
-    return {
-      name: data.name || null,
-      email: data.email,
-      emailVerified: data.emailVerified || null,
-      avatarUrl: data.image || null,
-    };
-  },
-
-  // Transform NextAuth user data to Prisma UserUpdateInput
-  toPrismaUpdate(data: Partial<AdapterUser>): Prisma.UserUpdateInput {
-    return {
-      name: data.name,
-      email: data.email,
-      emailVerified: data.emailVerified,
-      avatarUrl: data.image,
-    };
-  },
-};
-
-const AccountPresenter = {
-  // Transform NextAuth account data to Prisma AccountCreateInput
-  toPrismaCreate(account: AdapterAccount): Prisma.AccountCreateInput {
-    return {
-      provider: account.provider,
-      providerAccountId: account.providerAccountId,
-      type: account.type,
-      user: {
-        connect: {
-          id: parseIntSafe(account.userId),
-        },
-      },
-      access_token: account.access_token,
-      refresh_token: account.refresh_token,
-      expires_at: account.expires_at,
-      token_type: account.token_type,
-      scope: account.scope,
-      id_token: account.id_token,
-      session_state: account.session_state,
-    };
-  },
-
-  // Create a provider_providerAccountId compound key for queries
-  getProviderAccountId(provider: string, providerAccountId: string) {
-    return {
-      provider_providerAccountId: {
-        provider,
-        providerAccountId,
-      },
-    };
-  },
-};
-
-// Type for verification token data
-interface VerificationTokenData {
-  identifier: string;
-  token: string;
-  expires: Date;
-}
-
-const VerificationTokenPresenter = {
-  // Transform NextAuth verification token to Prisma VerificationTokenCreateInput
-  toPrismaCreate(token: VerificationTokenData): Prisma.VerificationTokenCreateInput {
-    return {
-      identifier: token.identifier,
-      token: token.token,
-      expires: token.expires,
-    };
-  },
-
-  // Transform Prisma VerificationToken to NextAuth VerificationToken (removing id)
-  toAdapter(token: VerificationToken) {
-    // eslint-disable-next-line @typescript-eslint/no-unused-vars
-    const { id, ...verificationToken } = token;
-    return verificationToken;
-  },
-};
-
-const SessionPresenter = {
-  // Ensure session has all required fields
-  ensureSession(session: Partial<AdapterSession>): AdapterSession {
-    return {
-      sessionToken: session.sessionToken || "",
-      userId: session.userId || "",
-      expires: session.expires || new Date(),
-    };
-  },
-};
-
-/**
- * Create a NextAuth adapter for Prisma
- */
-export default function CalComAdapter(prismaClient: PrismaClient) {
-  // Helper to safely handle null user results
-  const safeUserAdapter = (user: User | null) => {
-    return user ? UserPresenter.toAdapter(user) : null;
-  };
-
-=======
 type CalComAdapter = {
   createUser: (data: Prisma.UserCreateInput) => Awaitable<User>;
   getUser: (id: string | number) => Awaitable<User | null>;
@@ -157,9 +27,129 @@
   ) => Awaitable<Account>;
 };
 
-/** @return { import("next-auth/adapters").Adapter } */
-export default function CalComAdapter(prismaClient: PrismaClient): CalComAdapter {
->>>>>>> 673823cb
+/**
+ * Generic utility to safely parse an ID string to integer
+ */
+const parseIntSafe = (id: string): number => {
+  const parsed = parseInt(id, 10);
+  if (isNaN(parsed)) {
+    throw new Error(`Invalid ID format: ${id}`);
+  }
+  return parsed;
+};
+
+/**
+ * Presenters to transform data between NextAuth and Prisma models
+ */
+const UserPresenter = {
+  // Transform Prisma User to NextAuth AdapterUser
+  toAdapter(user: User): AdapterUser {
+    return {
+      ...user,
+      id: user.id.toString(),
+      emailVerified: user.emailVerified,
+    };
+  },
+
+  // Transform NextAuth user data to Prisma UserCreateInput
+  toPrismaCreate(data: Omit<AdapterUser, "id">): Prisma.UserCreateInput {
+    return {
+      name: data.name || null,
+      email: data.email,
+      emailVerified: data.emailVerified || null,
+      avatarUrl: data.image || null,
+    };
+  },
+
+  // Transform NextAuth user data to Prisma UserUpdateInput
+  toPrismaUpdate(data: Partial<AdapterUser>): Prisma.UserUpdateInput {
+    return {
+      name: data.name,
+      email: data.email,
+      emailVerified: data.emailVerified,
+      avatarUrl: data.image,
+    };
+  },
+};
+
+const AccountPresenter = {
+  // Transform NextAuth account data to Prisma AccountCreateInput
+  toPrismaCreate(account: AdapterAccount): Prisma.AccountCreateInput {
+    return {
+      provider: account.provider,
+      providerAccountId: account.providerAccountId,
+      type: account.type,
+      user: {
+        connect: {
+          id: parseIntSafe(account.userId),
+        },
+      },
+      access_token: account.access_token,
+      refresh_token: account.refresh_token,
+      expires_at: account.expires_at,
+      token_type: account.token_type,
+      scope: account.scope,
+      id_token: account.id_token,
+      session_state: account.session_state,
+    };
+  },
+
+  // Create a provider_providerAccountId compound key for queries
+  getProviderAccountId(provider: string, providerAccountId: string) {
+    return {
+      provider_providerAccountId: {
+        provider,
+        providerAccountId,
+      },
+    };
+  },
+};
+
+// Type for verification token data
+interface VerificationTokenData {
+  identifier: string;
+  token: string;
+  expires: Date;
+}
+
+const VerificationTokenPresenter = {
+  // Transform NextAuth verification token to Prisma VerificationTokenCreateInput
+  toPrismaCreate(token: VerificationTokenData): Prisma.VerificationTokenCreateInput {
+    return {
+      identifier: token.identifier,
+      token: token.token,
+      expires: token.expires,
+    };
+  },
+
+  // Transform Prisma VerificationToken to NextAuth VerificationToken (removing id)
+  toAdapter(token: VerificationToken) {
+    // eslint-disable-next-line @typescript-eslint/no-unused-vars
+    const { id, ...verificationToken } = token;
+    return verificationToken;
+  },
+};
+
+const SessionPresenter = {
+  // Ensure session has all required fields
+  ensureSession(session: Partial<AdapterSession>): AdapterSession {
+    return {
+      sessionToken: session.sessionToken || "",
+      userId: session.userId || "",
+      expires: session.expires || new Date(),
+    };
+  },
+};
+
+/**
+ * Create a NextAuth adapter for Prisma
+ */
+export default function CalComAdapter(prismaClient: PrismaClient) {
+  // Helper to safely handle null user results
+  const safeUserAdapter = (user: User | null) => {
+    return user ? UserPresenter.toAdapter(user) : null;
+  };
+
   return {
     // User operations
     createUser: async (data) => {
