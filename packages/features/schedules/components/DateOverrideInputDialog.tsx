<<<<<<< HEAD
import { useState, useEffect } from "react";
=======
import { useState, useMemo } from "react";
>>>>>>> 56a2b661
import { useForm } from "react-hook-form";

import type { Dayjs } from "@calcom/dayjs";
import dayjs from "@calcom/dayjs";
import { classNames } from "@calcom/lib";
import { useLocale } from "@calcom/lib/hooks/useLocale";
import useMediaQuery from "@calcom/lib/hooks/useMediaQuery";
import type { WorkingHours } from "@calcom/types/schedule";
import {
  Dialog,
  DialogContent,
  DialogTrigger,
  DialogHeader,
  DialogClose,
  Switch,
  Form,
  Button,
} from "@calcom/ui";

import DatePicker from "../../calendars/DatePicker";
import type { TimeRange } from "./Schedule";
import { DayRanges } from "./Schedule";

// eslint-disable-next-line @typescript-eslint/no-empty-function
const noop = () => {};

const DateOverrideForm = ({
  value,
  workingHours,
  excludedDates,
  onChange,
  onClose = noop,
}: {
  workingHours?: WorkingHours[];
  onChange: (newValue: TimeRange[]) => void;
  excludedDates: string[];
  value?: TimeRange[];
  onClose?: () => void;
}) => {
  const [browsingDate, setBrowsingDate] = useState<Dayjs>();
  const { t, i18n, isLocaleReady } = useLocale();
  const [datesUnavailable, setDatesUnavailable] = useState(
    value &&
      value[0].start.getHours() === 0 &&
      value[0].start.getMinutes() === 0 &&
      value[0].end.getHours() === 0 &&
      value[0].end.getMinutes() === 0
  );

  const [date, setDate] = useState<Dayjs | null>(value ? dayjs(value[0].start) : null);

<<<<<<< HEAD
  const form = useForm<{ range: TimeRange[] }>();
  const { reset } = form;

  useEffect(() => {
    if (value) {
      reset({
        range: value.map((range) => ({
          start: new Date(
            dayjs.utc().hour(range.start.getUTCHours()).minute(range.start.getUTCMinutes()).second(0).format()
          ),
          end: new Date(
            dayjs.utc().hour(range.end.getUTCHours()).minute(range.end.getUTCMinutes()).second(0).format()
          ),
        })),
      });
      return;
    }
    const dayRanges = (workingHours || []).reduce((dayRanges, workingHour) => {
      if (date && workingHour.days.includes(date.day())) {
        dayRanges.push({
          start: dayjs.utc().startOf("day").add(workingHour.startTime, "minute").toDate(),
          end: dayjs.utc().startOf("day").add(workingHour.endTime, "minute").toDate(),
        });
      }
      return dayRanges;
    }, [] as TimeRange[]);
    if (!dayRanges.length) {
      dayRanges.push({
        start: new Date(dayjs.utc().hour(9).minute(0).second(0).format()),
        end: new Date(dayjs.utc().hour(17).minute(0).second(0).format()),
      });
    }
    reset({
      range: dayRanges,
    });
    // eslint-disable-next-line react-hooks/exhaustive-deps
  }, [date, value]);
=======
  const form = useForm({
    values: {
      range: value
        ? value.map((range) => ({
            start: new Date(
              dayjs
                .utc()
                .hour(range.start.getUTCHours())
                .minute(range.start.getUTCMinutes())
                .second(0)
                .format()
            ),
            end: new Date(
              dayjs.utc().hour(range.end.getUTCHours()).minute(range.end.getUTCMinutes()).second(0).format()
            ),
          }))
        : (workingHours || []).reduce((dayRanges, workingHour) => {
            if (date && workingHour.days.includes(date.day())) {
              dayRanges.push({
                start: dayjs.utc().startOf("day").add(workingHour.startTime, "minute").toDate(),
                end: dayjs.utc().startOf("day").add(workingHour.endTime, "minute").toDate(),
              });
            }
            return dayRanges;
          }, [] as TimeRange[]),
    },
  });
>>>>>>> 56a2b661

  return (
    <Form
      form={form}
      handleSubmit={(values) => {
        if (!date) return;
        onChange(
          (datesUnavailable
            ? [
                {
                  start: date.utc(true).startOf("day").toDate(),
                  end: date.utc(true).startOf("day").add(1, "day").toDate(),
                },
              ]
            : values.range
          ).map((item) => ({
            start: date.hour(item.start.getHours()).minute(item.start.getMinutes()).toDate(),
            end: date.hour(item.end.getHours()).minute(item.end.getMinutes()).toDate(),
          }))
        );
        onClose();
      }}
      className="space-y-4 sm:flex sm:space-x-4">
      <div className={classNames(date && "w-full sm:border-r sm:pr-6")}>
        <DialogHeader title={t("date_overrides_dialog_title")} />
        <DatePicker
          excludedDates={excludedDates}
          weekStart={0}
          selected={date}
          onChange={(day) => setDate(day)}
          onMonthChange={(newMonth) => {
            setBrowsingDate(newMonth);
          }}
          browsingDate={browsingDate}
          locale={isLocaleReady ? i18n.language : "en"}
        />
      </div>
      {date && (
        <div className="relative flex w-full flex-col sm:pl-2">
          <div className="mb-4 flex-grow space-y-4">
            <p className="text-medium text-sm">{t("date_overrides_dialog_which_hours")}</p>
            <div>
              {datesUnavailable ? (
                <p className="rounded border p-2 text-sm text-gray-500">{t("date_overrides_unavailable")}</p>
              ) : (
                <DayRanges name="range" />
              )}
            </div>
            <Switch
              label={t("date_overrides_mark_all_day_unavailable_one")}
              checked={datesUnavailable}
              onCheckedChange={setDatesUnavailable}
              data-testid="date-override-mark-unavailable"
            />
          </div>
          <div className="flex flex-row-reverse">
            <Button
              className="ml-2"
              color="primary"
              type="submit"
              disabled={!date}
              data-testid="add-override-submit-btn">
              {value ? t("date_overrides_update_btn") : t("date_overrides_add_btn")}
            </Button>
            <DialogClose onClick={onClose} />
          </div>
        </div>
      )}
    </Form>
  );
};

const DateOverrideInputDialog = ({
  Trigger,
  excludedDates = [],
  ...passThroughProps
}: {
  workingHours: WorkingHours[];
  excludedDates?: string[];
  Trigger: React.ReactNode;
  onChange: (newValue: TimeRange[]) => void;
  value?: TimeRange[];
}) => {
  const isMobile = useMediaQuery("(max-width: 768px)");
  const [open, setOpen] = useState(false);
  {
    /* enableOverflow is used to allow overflow when there are too many overrides to show on mobile.
       ref:- https://github.com/calcom/cal.com/pull/6215
      */
  }
  const enableOverflow = isMobile;
  return (
    <Dialog open={open} onOpenChange={setOpen}>
      <DialogTrigger asChild>{Trigger}</DialogTrigger>

      <DialogContent enableOverflow={enableOverflow} size="md">
        <DateOverrideForm
          excludedDates={excludedDates}
          {...passThroughProps}
          onClose={() => setOpen(false)}
        />
      </DialogContent>
    </Dialog>
  );
};

export default DateOverrideInputDialog;<|MERGE_RESOLUTION|>--- conflicted
+++ resolved
@@ -1,8 +1,4 @@
-<<<<<<< HEAD
-import { useState, useEffect } from "react";
-=======
-import { useState, useMemo } from "react";
->>>>>>> 56a2b661
+import { useState } from "react";
 import { useForm } from "react-hook-form";
 
 import type { Dayjs } from "@calcom/dayjs";
@@ -54,45 +50,6 @@
 
   const [date, setDate] = useState<Dayjs | null>(value ? dayjs(value[0].start) : null);
 
-<<<<<<< HEAD
-  const form = useForm<{ range: TimeRange[] }>();
-  const { reset } = form;
-
-  useEffect(() => {
-    if (value) {
-      reset({
-        range: value.map((range) => ({
-          start: new Date(
-            dayjs.utc().hour(range.start.getUTCHours()).minute(range.start.getUTCMinutes()).second(0).format()
-          ),
-          end: new Date(
-            dayjs.utc().hour(range.end.getUTCHours()).minute(range.end.getUTCMinutes()).second(0).format()
-          ),
-        })),
-      });
-      return;
-    }
-    const dayRanges = (workingHours || []).reduce((dayRanges, workingHour) => {
-      if (date && workingHour.days.includes(date.day())) {
-        dayRanges.push({
-          start: dayjs.utc().startOf("day").add(workingHour.startTime, "minute").toDate(),
-          end: dayjs.utc().startOf("day").add(workingHour.endTime, "minute").toDate(),
-        });
-      }
-      return dayRanges;
-    }, [] as TimeRange[]);
-    if (!dayRanges.length) {
-      dayRanges.push({
-        start: new Date(dayjs.utc().hour(9).minute(0).second(0).format()),
-        end: new Date(dayjs.utc().hour(17).minute(0).second(0).format()),
-      });
-    }
-    reset({
-      range: dayRanges,
-    });
-    // eslint-disable-next-line react-hooks/exhaustive-deps
-  }, [date, value]);
-=======
   const form = useForm({
     values: {
       range: value
@@ -120,7 +77,6 @@
           }, [] as TimeRange[]),
     },
   });
->>>>>>> 56a2b661
 
   return (
     <Form
