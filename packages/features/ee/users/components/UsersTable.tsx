<<<<<<< HEAD
import { keepPreviousData } from "@tanstack/react-query";
import { useState, useRef, useMemo, useCallback, useEffect } from "react";
=======
import { signIn } from "next-auth/react";
import { useRouter } from "next/navigation";
import { useCallback, useEffect, useMemo, useRef, useState } from "react";
>>>>>>> 95e037c6

import { WEBAPP_URL } from "@calcom/lib/constants";
import { useDebounce } from "@calcom/lib/hooks/useDebounce";
import { useLocale } from "@calcom/lib/hooks/useLocale";
import { trpc } from "@calcom/trpc/react";
import {
  Avatar,
  Badge,
  Button,
  ConfirmationDialogContent,
  Dialog,
  DialogClose,
  DialogContent,
  DialogFooter,
  DropdownActions,
  showToast,
  Table,
  TextField,
} from "@calcom/ui";
import { Edit, Lock, Trash, User, VenetianMask } from "@calcom/ui/components/icon";

import { withLicenseRequired } from "../../common/components/LicenseRequired";

const { Cell, ColumnTitle, Header, Row } = Table;

const FETCH_LIMIT = 25;

function UsersTableBare() {
  const { t } = useLocale();
  const tableContainerRef = useRef<HTMLDivElement>(null);
  const utils = trpc.useContext();
  const [searchTerm, setSearchTerm] = useState<string>("");
  const [showImpersonateModal, setShowImpersonateModal] = useState(false);
  const [selectedUser, setSelectedUser] = useState<string | null>(null);
  const debouncedSearchTerm = useDebounce(searchTerm, 500);
  const router = useRouter();

  const mutation = trpc.viewer.users.delete.useMutation({
    onSuccess: async () => {
      showToast("User has been deleted", "success");
      // Lets not invalidated the whole cache, just remove the user from the cache.
      // usefull cause in prod this will be fetching 100k+ users
      // FIXME: Tested locally and it doesnt't work, need to investigate
      utils.viewer.admin.listPaginated.setInfiniteData({ limit: FETCH_LIMIT }, (cachedData) => {
        if (!cachedData) {
          return {
            pages: [],
            pageParams: [],
          };
        }
        return {
          ...cachedData,
          pages: cachedData.pages.map((page) => ({
            ...page,
            rows: page.rows.filter((row) => row.id !== userToDelete),
          })),
        };
      });
    },
    onError: (err) => {
      console.error(err.message);
      showToast("There has been an error deleting this user.", "error");
    },
    onSettled: () => {
      setUserToDelete(null);
    },
  });

  const { data, fetchNextPage, isFetching } = trpc.viewer.admin.listPaginated.useInfiniteQuery(
    {
      limit: FETCH_LIMIT,
      searchTerm: debouncedSearchTerm,
    },
    {
      getNextPageParam: (lastPage) => lastPage.nextCursor,
      placeholderData: keepPreviousData,
      refetchOnWindowFocus: false,
    }
  );

  const sendPasswordResetEmail = trpc.viewer.admin.sendPasswordReset.useMutation({
    onSuccess: () => {
      showToast("Password reset email has been sent", "success");
    },
  });

  const lockUserAccount = trpc.viewer.admin.lockUserAccount.useMutation({
    onSuccess: ({ userId, locked }) => {
      showToast(locked ? "User was locked" : "User was unlocked", "success");
      utils.viewer.admin.listPaginated.setInfiniteData({ limit: FETCH_LIMIT }, (cachedData) => {
        if (!cachedData) {
          return {
            pages: [],
            pageParams: [],
          };
        }
        return {
          ...cachedData,
          pages: cachedData.pages.map((page) => ({
            ...page,
            rows: page.rows.map((row) => {
              const newUser = row;
              if (row.id === userId) newUser.locked = locked;
              return newUser;
            }),
          })),
        };
      });
    },
  });

  const handleImpersonateUser = async (username: string | null) => {
    await signIn("impersonation-auth", { redirect: false, username: username });
    router.push(`/event-types`);
  };

  //we must flatten the array of arrays from the useInfiniteQuery hook
  const flatData = useMemo(() => data?.pages?.flatMap((page) => page.rows) ?? [], [data]);
  const totalDBRowCount = data?.pages?.[0]?.meta?.totalRowCount ?? 0;
  const totalFetched = flatData.length;

  //called on scroll and possibly on mount to fetch more data as the user scrolls and reaches bottom of table
  const fetchMoreOnBottomReached = useCallback(
    (containerRefElement?: HTMLDivElement | null) => {
      if (containerRefElement) {
        const { scrollHeight, scrollTop, clientHeight } = containerRefElement;
        //once the user has scrolled within 300px of the bottom of the table, fetch more data if there is any
        if (scrollHeight - scrollTop - clientHeight < 300 && !isFetching && totalFetched < totalDBRowCount) {
          fetchNextPage();
        }
      }
    },
    [fetchNextPage, isFetching, totalFetched, totalDBRowCount]
  );

  useEffect(() => {
    fetchMoreOnBottomReached(tableContainerRef.current);
  }, [fetchMoreOnBottomReached]);

  const [userToDelete, setUserToDelete] = useState<number | null>(null);

  return (
    <>
      <TextField
        placeholder="username or email"
        label="Search"
        onChange={(e) => setSearchTerm(e.target.value)}
      />
      <div
        className="border-subtle rounded-md border"
        ref={tableContainerRef}
        onScroll={() => fetchMoreOnBottomReached()}
        style={{
          height: "calc(100vh - 30vh)",
          overflow: "auto",
        }}>
        <Table>
          <Header>
            <ColumnTitle widthClassNames="w-auto">User</ColumnTitle>
            <ColumnTitle>Timezone</ColumnTitle>
            <ColumnTitle>Role</ColumnTitle>
            <ColumnTitle widthClassNames="w-auto">
              <span className="sr-only">Edit</span>
            </ColumnTitle>
          </Header>

          <tbody className="divide-subtle divide-y rounded-md">
            {flatData.map((user) => (
              <Row key={user.email}>
                <Cell widthClassNames="w-auto">
                  <div className="min-h-10 flex ">
                    <Avatar
                      size="md"
                      alt={`Avatar of ${user.username || "Nameless"}`}
                      imageSrc={`${WEBAPP_URL}/${user.username}/avatar.png?orgId=${user.organizationId}`}
                    />

                    <div className="text-subtle ml-4 font-medium">
                      <span className="text-default">{user.name}</span>
                      <span className="ml-3">/{user.username}</span>
                      {user.locked && (
                        <span className="ml-3">
                          <Lock />
                        </span>
                      )}
                      <br />
                      <span className="break-all">{user.email}</span>
                    </div>
                  </div>
                </Cell>
                <Cell>{user.timeZone}</Cell>
                <Cell>
                  <Badge className="capitalize" variant={user.role === "ADMIN" ? "red" : "gray"}>
                    {user.role.toLowerCase()}
                  </Badge>
                </Cell>
                <Cell widthClassNames="w-auto">
                  <div className="flex w-full justify-end">
                    <DropdownActions
                      actions={[
                        {
                          id: "edit",
                          label: "Edit",
                          href: `/settings/admin/users/${user.id}/edit`,
                          icon: Edit,
                        },
                        {
                          id: "reset-password",
                          label: "Reset Password",
                          onClick: () => sendPasswordResetEmail.mutate({ userId: user.id }),
                          icon: Lock,
                        },
                        {
                          id: "impersonate-user",
                          label: "Impersonate User",
                          onClick: () => handleImpersonateUser(user?.username),
                          icon: User,
                        },
                        {
                          id: "lock-user",
                          label: user.locked ? "Unlock User Account" : "Lock User Account",
                          onClick: () => lockUserAccount.mutate({ userId: user.id, locked: !user.locked }),
                          icon: Lock,
                        },
                        {
                          id: "impersonation",
                          label: "Impersonate",
                          onClick: () => {
                            setSelectedUser(user.username);
                            setShowImpersonateModal(true);
                          },
                          icon: VenetianMask,
                        },
                        {
                          id: "delete",
                          label: "Delete",
                          color: "destructive",
                          onClick: () => setUserToDelete(user.id),
                          icon: Trash,
                        },
                      ]}
                    />
                  </div>
                </Cell>
              </Row>
            ))}
          </tbody>
        </Table>
        <DeleteUserDialog
          user={userToDelete}
          onClose={() => setUserToDelete(null)}
          onConfirm={() => {
            if (!userToDelete) return;
            mutation.mutate({ userId: userToDelete });
          }}
        />
      </div>
      {showImpersonateModal && selectedUser && (
        <Dialog open={showImpersonateModal} onOpenChange={() => setShowImpersonateModal(false)}>
          <DialogContent type="creation" title={t("impersonate")} description={t("impersonation_user_tip")}>
            <form
              onSubmit={async (e) => {
                e.preventDefault();
                await signIn("impersonation-auth", { redirect: false, username: selectedUser });
                setShowImpersonateModal(false);
                router.replace("/settings/my-account/profile");
              }}>
              <DialogFooter showDivider className="mt-8">
                <DialogClose color="secondary">{t("cancel")}</DialogClose>
                <Button color="primary" type="submit">
                  {t("impersonate")}
                </Button>
              </DialogFooter>
            </form>
          </DialogContent>
        </Dialog>
      )}
    </>
  );
}

const DeleteUserDialog = ({
  user,
  onConfirm,
  onClose,
}: {
  user: number | null;
  onConfirm: () => void;
  onClose: () => void;
}) => {
  return (
    // eslint-disable-next-line @typescript-eslint/no-empty-function -- noop
    <Dialog name="delete-user" open={!!user} onOpenChange={(open) => (open ? () => {} : onClose())}>
      <ConfirmationDialogContent
        title="Delete User"
        confirmBtnText="Delete"
        cancelBtnText="Cancel"
        variety="danger"
        onConfirm={onConfirm}>
        <p>Are you sure you want to delete this user?</p>
      </ConfirmationDialogContent>
    </Dialog>
  );
};

export const UsersTable = withLicenseRequired(UsersTableBare);<|MERGE_RESOLUTION|>--- conflicted
+++ resolved
@@ -1,11 +1,7 @@
-<<<<<<< HEAD
 import { keepPreviousData } from "@tanstack/react-query";
-import { useState, useRef, useMemo, useCallback, useEffect } from "react";
-=======
 import { signIn } from "next-auth/react";
 import { useRouter } from "next/navigation";
 import { useCallback, useEffect, useMemo, useRef, useState } from "react";
->>>>>>> 95e037c6
 
 import { WEBAPP_URL } from "@calcom/lib/constants";
 import { useDebounce } from "@calcom/lib/hooks/useDebounce";
