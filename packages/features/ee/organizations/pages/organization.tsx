--- conflicted
+++ resolved
@@ -1,22 +1,13 @@
 import type { GetServerSidePropsContext } from "next";
 
 import { getServerSession } from "@calcom/features/auth/lib/getServerSession";
-<<<<<<< HEAD
-import { getFeatureFlag } from "@calcom/features/flags/server/utils";
+import { FeaturesRepository } from "@calcom/features/flags/features.repository";
 import { prisma } from "@calcom/prisma";
 import { MembershipRole } from "@calcom/prisma/client";
 
 export const getServerSideProps = async ({ req }: GetServerSidePropsContext) => {
-  const organizationsEnabled = await getFeatureFlag(prisma, "organizations");
-=======
-import { FeaturesRepository } from "@calcom/features/flags/features.repository";
-import { MembershipRole } from "@calcom/prisma/client";
-
-export const getServerSideProps = async ({ req }: GetServerSidePropsContext) => {
-  const prisma = await import("@calcom/prisma").then((mod) => mod.default);
   const featuresRepository = new FeaturesRepository();
   const organizationsEnabled = await featuresRepository.checkIfFeatureIsEnabledGlobally("organizations");
->>>>>>> 739ef153
   // Check if organizations are enabled
   if (!organizationsEnabled) {
     return {
