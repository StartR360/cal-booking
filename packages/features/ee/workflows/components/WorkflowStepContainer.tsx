import { type TFunction } from "i18next";
import type { Dispatch, SetStateAction } from "react";
import { useEffect, useRef, useState } from "react";
import type { UseFormReturn } from "react-hook-form";
import { Controller } from "react-hook-form";
import "react-phone-number-input/style.css";

import { Dialog } from "@calcom/features/components/controlled-dialog";
import PhoneInput from "@calcom/features/components/phone-input";
import { SENDER_ID, SENDER_NAME } from "@calcom/lib/constants";
import { useHasActiveTeamPlan } from "@calcom/lib/hooks/useHasPaidPlan";
import { useLocale } from "@calcom/lib/hooks/useLocale";
import { HttpError } from "@calcom/lib/http-error";
import { getTimeFormatStringFromUserTimeFormat } from "@calcom/lib/timeFormat";
<<<<<<< HEAD
import type { WorkflowStep } from "@calcom/prisma/client";
import { TimeUnit, WorkflowActions, WorkflowTemplates, WorkflowTriggerEvents } from "@calcom/prisma/enums";
=======
import {
  MembershipRole,
  TimeUnit,
  WorkflowActions,
  WorkflowTemplates,
  WorkflowTriggerEvents,
} from "@calcom/prisma/enums";
>>>>>>> d411e70e
import type { RouterOutputs } from "@calcom/trpc/react";
import { trpc } from "@calcom/trpc/react";
import classNames from "@calcom/ui/classNames";
import { Badge } from "@calcom/ui/components/badge";
import { Button } from "@calcom/ui/components/button";
import { DialogContent, DialogFooter, DialogClose } from "@calcom/ui/components/dialog";
import {
  Dropdown,
  DropdownItem,
  DropdownMenuContent,
  DropdownMenuItem,
  DropdownMenuTrigger,
} from "@calcom/ui/components/dropdown";
import { AddVariablesDropdown } from "@calcom/ui/components/editor";
import { Editor } from "@calcom/ui/components/editor";
import { CheckboxField } from "@calcom/ui/components/form";
import { EmailField } from "@calcom/ui/components/form";
import { TextArea } from "@calcom/ui/components/form";
import { Label } from "@calcom/ui/components/form";
import { TextField } from "@calcom/ui/components/form";
import { Input } from "@calcom/ui/components/form";
import { Select } from "@calcom/ui/components/form";
import { Icon } from "@calcom/ui/components/icon";
import { showToast } from "@calcom/ui/components/toast";
import { Tooltip } from "@calcom/ui/components/tooltip";

import {
  isSMSAction,
  isWhatsappAction,
  getTemplateBodyForAction,
  shouldScheduleEmailReminder,
  isSMSOrWhatsappAction,
} from "../lib/actionHelperFunctions";
import { DYNAMIC_TEXT_VARIABLES } from "../lib/constants";
import { getWorkflowTemplateOptions, getWorkflowTriggerOptions } from "../lib/getOptions";
import emailRatingTemplate from "../lib/reminders/templates/emailRatingTemplate";
import emailReminderTemplate from "../lib/reminders/templates/emailReminderTemplate";
import type { FormValues } from "../pages/workflow";
import { TimeTimeUnitInput } from "./TimeTimeUnitInput";

type User = RouterOutputs["viewer"]["me"]["get"];

type WorkflowStepProps = {
  step?: WorkflowStep;
  form: UseFormReturn<FormValues>;
  user: User;
  reload?: boolean;
  setReload?: Dispatch<SetStateAction<boolean>>;
  teamId?: number;
  readOnly: boolean;
};

const getTimeSectionText = (trigger: WorkflowTriggerEvents, t: TFunction) => {
  const triggerMap: Partial<Record<WorkflowTriggerEvents, string>> = {
    [WorkflowTriggerEvents.AFTER_EVENT]: "how_long_after",
    [WorkflowTriggerEvents.BEFORE_EVENT]: "how_long_before",
    [WorkflowTriggerEvents.AFTER_HOSTS_CAL_VIDEO_NO_SHOW]: "how_long_after_hosts_no_show",
    [WorkflowTriggerEvents.AFTER_GUESTS_CAL_VIDEO_NO_SHOW]: "how_long_after_guests_no_show",
  };
  if (!triggerMap[trigger]) return null;
  return t(triggerMap[trigger]!);
};

export default function WorkflowStepContainer(props: WorkflowStepProps) {
  const { t, i18n } = useLocale();
  const utils = trpc.useUtils();

  const { step, form, reload, setReload, teamId } = props;
  const { data: _verifiedNumbers } = trpc.viewer.workflows.getVerifiedNumbers.useQuery(
    { teamId },
    { enabled: !!teamId }
  );

  const { data: userTeams } = trpc.viewer.teams.list.useQuery({}, { enabled: !teamId });

  const creditsTeamId = userTeams?.find(
    (team) => team.accepted && (team.role === MembershipRole.ADMIN || team.role === MembershipRole.OWNER)
  )?.id;

  const { hasActiveTeamPlan } = useHasActiveTeamPlan();

  const { data: _verifiedEmails } = trpc.viewer.workflows.getVerifiedEmails.useQuery({ teamId });

  const timeFormat = getTimeFormatStringFromUserTimeFormat(props.user.timeFormat);

  const verifiedNumbers = _verifiedNumbers?.map((number) => number.phoneNumber) || [];
  const verifiedEmails = _verifiedEmails || [];
  const [isAdditionalInputsDialogOpen, setIsAdditionalInputsDialogOpen] = useState(false);

  const [verificationCode, setVerificationCode] = useState("");

  const action = step?.action;
  const requirePhoneNumber =
    WorkflowActions.SMS_NUMBER === action || WorkflowActions.WHATSAPP_NUMBER === action;
  const [isPhoneNumberNeeded, setIsPhoneNumberNeeded] = useState(requirePhoneNumber);

  const [updateTemplate, setUpdateTemplate] = useState(false);
  const [firstRender, setFirstRender] = useState(true);

  const senderNeeded =
    step?.action === WorkflowActions.SMS_NUMBER || step?.action === WorkflowActions.SMS_ATTENDEE;

  const [isSenderIsNeeded, setIsSenderIsNeeded] = useState(senderNeeded);

  const [isEmailAddressNeeded, setIsEmailAddressNeeded] = useState(
    step?.action === WorkflowActions.EMAIL_ADDRESS ? true : false
  );

  const [isEmailSubjectNeeded, setIsEmailSubjectNeeded] = useState(
    step?.action === WorkflowActions.EMAIL_ATTENDEE ||
      step?.action === WorkflowActions.EMAIL_HOST ||
      step?.action === WorkflowActions.EMAIL_ADDRESS
      ? true
      : false
  );

  const [timeSectionText, setTimeSectionText] = useState(getTimeSectionText(form.getValues("trigger"), t));

  const { data: actionOptions } = trpc.viewer.workflows.getWorkflowActionOptions.useQuery();
  const triggerOptions = getWorkflowTriggerOptions(t);
  const templateOptions = getWorkflowTemplateOptions(t, step?.action, hasActiveTeamPlan);
  if (step && !form.getValues(`steps.${step.stepNumber - 1}.reminderBody`)) {
    const action = form.getValues(`steps.${step.stepNumber - 1}.action`);
    const template = getTemplateBodyForAction({
      action,
      locale: i18n.language,
      t,
      template: step.template ?? WorkflowTemplates.REMINDER,
      timeFormat,
    });
    form.setValue(`steps.${step.stepNumber - 1}.reminderBody`, template);
  }

  if (step && !form.getValues(`steps.${step.stepNumber - 1}.emailSubject`)) {
    const subjectTemplate = emailReminderTemplate({
      isEditingMode: true,
      locale: i18n.language,
      t,
      action: form.getValues(`steps.${step.stepNumber - 1}.action`),
      timeFormat,
    }).emailSubject;
    form.setValue(`steps.${step.stepNumber - 1}.emailSubject`, subjectTemplate);
  }

  const { ref: emailSubjectFormRef, ...restEmailSubjectForm } = step
    ? form.register(`steps.${step.stepNumber - 1}.emailSubject`)
    : { ref: null, name: "" };

  const refEmailSubject = useRef<HTMLTextAreaElement | null>(null);

  const getNumberVerificationStatus = () =>
    !!step &&
    !!verifiedNumbers.find(
      (number: string) => number === form.getValues(`steps.${step.stepNumber - 1}.sendTo`)
    );

  const getEmailVerificationStatus = () =>
    !!step &&
    !!verifiedEmails.find((email: string) => email === form.getValues(`steps.${step.stepNumber - 1}.sendTo`));

  const [numberVerified, setNumberVerified] = useState(getNumberVerificationStatus());
  const [emailVerified, setEmailVerified] = useState(getEmailVerificationStatus());

  useEffect(() => setNumberVerified(getNumberVerificationStatus()), [verifiedNumbers.length]);
  useEffect(() => setEmailVerified(getEmailVerificationStatus()), [verifiedEmails.length]);

  const addVariableEmailSubject = (variable: string) => {
    if (step) {
      const currentEmailSubject = refEmailSubject?.current?.value || "";
      const cursorPosition = refEmailSubject?.current?.selectionStart || currentEmailSubject.length;
      const subjectWithAddedVariable = `${currentEmailSubject.substring(0, cursorPosition)}{${variable
        .toUpperCase()
        .replace(/ /g, "_")}}${currentEmailSubject.substring(cursorPosition)}`;
      form.setValue(`steps.${step.stepNumber - 1}.emailSubject`, subjectWithAddedVariable);
    }
  };

  const sendVerificationCodeMutation = trpc.viewer.workflows.sendVerificationCode.useMutation({
    onSuccess: async () => {
      showToast(t("verification_code_sent"), "success");
    },
    onError: async (error) => {
      showToast(error.message, "error");
    },
  });

  const verifyPhoneNumberMutation = trpc.viewer.workflows.verifyPhoneNumber.useMutation({
    onSuccess: async (isVerified) => {
      showToast(isVerified ? t("verified_successfully") : t("wrong_code"), "success");
      setNumberVerified(isVerified);
      if (
        step &&
        form?.formState?.errors?.steps &&
        form.formState.errors.steps[step.stepNumber - 1]?.sendTo &&
        isVerified
      ) {
        form.clearErrors(`steps.${step.stepNumber - 1}.sendTo`);
      }

      utils.viewer.workflows.getVerifiedNumbers.invalidate();
    },
    onError: (err) => {
      if (err instanceof HttpError) {
        const message = `${err.statusCode}: ${err.message}`;
        showToast(message, "error");
        setNumberVerified(false);
      }
    },
  });

  const sendEmailVerificationCodeMutation = trpc.viewer.auth.sendVerifyEmailCode.useMutation({
    onSuccess() {
      showToast(t("email_sent"), "success");
    },
    onError: () => {
      showToast(t("email_not_sent"), "error");
    },
  });

  const verifyEmailCodeMutation = trpc.viewer.workflows.verifyEmailCode.useMutation({
    onSuccess: (isVerified) => {
      showToast(isVerified ? t("verified_successfully") : t("wrong_code"), "success");
      setEmailVerified(true);
      if (
        step &&
        form?.formState?.errors?.steps &&
        form.formState.errors.steps[step.stepNumber - 1]?.sendTo &&
        isVerified
      ) {
        form.clearErrors(`steps.${step.stepNumber - 1}.sendTo`);
      }
      utils.viewer.workflows.getVerifiedEmails.invalidate();
    },
    onError: (err) => {
      if (err.message === "invalid_code") {
        showToast(t("code_provided_invalid"), "error");
        setEmailVerified(false);
      }
    },
  });
  /* const testActionMutation = trpc.viewer.workflows.testAction.useMutation({
    onSuccess: async () => {
      showToast(t("notification_sent"), "success");
    },
    onError: (err) => {
      let message = t("unexpected_error_try_again");
      if (err instanceof TRPCClientError) {
        if (err.message === "rate-limit-exceeded") {
          message = t("rate_limit_exceeded");
        } else {
          message = err.message;
        }
      }
      if (err instanceof HttpError) {
        message = `${err.statusCode}: ${err.message}`;
      }
      showToast(message, "error");
    },
  }); */

  //trigger
  if (!step) {
    const trigger = form.getValues("trigger");
    const triggerString = t(`${trigger.toLowerCase()}_trigger`);

    const selectedTrigger = {
      label: triggerString.charAt(0).toUpperCase() + triggerString.slice(1),
      value: trigger,
    };

    return (
      <>
        <div className="flex justify-center">
          <div className="min-w-80 bg-default border-subtle w-full rounded-md border p-7">
            <div className="flex">
              <div className="bg-subtle text-default mt-[3px] flex h-5 w-5 items-center justify-center rounded-full p-1 text-xs font-medium ltr:mr-5 rtl:ml-5">
                1
              </div>
              <div>
                <div className="text-emphasis text-base font-bold">{t("trigger")}</div>
                <div className="text-default text-sm">{t("when_something_happens")}</div>
              </div>
            </div>
            <div className="border-subtle my-7 border-t" />
            <Label>{t("when")}</Label>
            <Controller
              name="trigger"
              control={form.control}
              render={() => {
                return (
                  <Select
                    isSearchable={false}
                    className="text-sm"
                    id="trigger-select"
                    isDisabled={props.readOnly}
                    onChange={(val) => {
                      if (val) {
                        form.setValue("trigger", val.value);
                        const newTimeSectionText = getTimeSectionText(val.value, t);
                        if (newTimeSectionText) {
                          setTimeSectionText(newTimeSectionText);
                          if (
                            val.value === WorkflowTriggerEvents.AFTER_HOSTS_CAL_VIDEO_NO_SHOW ||
                            val.value === WorkflowTriggerEvents.AFTER_GUESTS_CAL_VIDEO_NO_SHOW
                          ) {
                            form.setValue("time", 5);
                            form.setValue("timeUnit", TimeUnit.MINUTE);
                          } else {
                            form.setValue("time", 24);
                            form.setValue("timeUnit", TimeUnit.HOUR);
                          }
                        } else {
                          setTimeSectionText(null);
                          form.unregister("time");
                          form.unregister("timeUnit");
                        }
                      }
                    }}
                    defaultValue={selectedTrigger}
                    options={triggerOptions}
                  />
                );
              }}
            />
            {!!timeSectionText && (
              <div className="mt-5">
                <Label>{timeSectionText}</Label>
                <TimeTimeUnitInput disabled={props.readOnly} />
                {!props.readOnly && (
                  <div className="mt-1 flex text-gray-500">
                    <Icon name="info" className="mr-1 mt-0.5 h-4 w-4" />
                    <p className="text-sm">{t("testing_workflow_info_message")}</p>
                  </div>
                )}
              </div>
            )}
          </div>
        </div>
      </>
    );
  }

  if (step && step.action) {
    const actionString = t(`${step.action.toLowerCase()}_action`);

    const selectedAction = {
      label: actionString.charAt(0).toUpperCase() + actionString.slice(1),
      value: step.action,
      needsCredits: isSMSOrWhatsappAction(step.action),
      creditsTeamId: teamId ?? creditsTeamId,
    };

    const selectedTemplate = {
      label: t(`${step.template.toLowerCase()}`),
      value: step.template,
      needsTeamsUpgrade: false,
    };

    const canRequirePhoneNumber = (workflowStep: string) => {
      return (
        WorkflowActions.SMS_ATTENDEE === workflowStep || WorkflowActions.WHATSAPP_ATTENDEE === workflowStep
      );
    };

    return (
      <>
        <div className="my-3 flex justify-center">
          <Icon name="arrow-down" className="text-subtle stroke-[1.5px] text-3xl" />
        </div>
        <div className="flex justify-center">
          <div className="min-w-80 bg-default border-subtle flex w-full rounded-md border p-7">
            <div className="w-full">
              <div className="flex">
                <div className="w-full">
                  <div className="flex">
                    <div className="bg-subtle text-default mt-[3px] flex h-5 w-5 items-center justify-center rounded-full p-1 text-xs ltr:mr-5 rtl:ml-5">
                      {step.stepNumber + 1}
                    </div>
                    <div>
                      <div className="text-emphasis text-base font-bold">{t("action")}</div>
                      <div className="text-default text-sm">{t("action_is_performed")}</div>
                    </div>
                  </div>
                </div>
                {!props.readOnly && (
                  <div>
                    <Dropdown>
                      <DropdownMenuTrigger asChild>
                        <Button type="button" color="minimal" variant="icon" StartIcon="ellipsis" />
                      </DropdownMenuTrigger>
                      <DropdownMenuContent>
                        <DropdownMenuItem>
                          <DropdownItem
                            type="button"
                            StartIcon="trash-2"
                            color="destructive"
                            onClick={() => {
                              const steps = form.getValues("steps");
                              const updatedSteps = steps
                                ?.filter((currStep) => currStep.id !== step.id)
                                .map((s) => {
                                  const updatedStep = s;
                                  if (step.stepNumber < updatedStep.stepNumber) {
                                    updatedStep.stepNumber = updatedStep.stepNumber - 1;
                                  }
                                  return updatedStep;
                                });
                              form.setValue("steps", updatedSteps);
                              if (setReload) {
                                setReload(!reload);
                              }
                            }}>
                            {t("delete")}
                          </DropdownItem>
                        </DropdownMenuItem>
                      </DropdownMenuContent>
                    </Dropdown>
                  </div>
                )}
              </div>
              <div className="border-subtle my-7 border-t" />
              <div>
                <Label>{t("do_this")}</Label>
                <Controller
                  name={`steps.${step.stepNumber - 1}.action`}
                  control={form.control}
                  render={() => {
                    return (
                      <Select
                        isSearchable={false}
                        className="text-sm"
                        isDisabled={props.readOnly}
                        onChange={(val) => {
                          if (val) {
                            const oldValue = form.getValues(`steps.${step.stepNumber - 1}.action`);

                            const template = getTemplateBodyForAction({
                              action: val.value,
                              locale: i18n.language,
                              t,
                              template: WorkflowTemplates.REMINDER,
                              timeFormat,
                            });

                            form.setValue(`steps.${step.stepNumber - 1}.reminderBody`, template);

                            const setNumberRequiredConfigs = (
                              phoneNumberIsNeeded: boolean,
                              senderNeeded = true
                            ) => {
                              setIsSenderIsNeeded(senderNeeded);
                              setIsEmailAddressNeeded(false);
                              setIsPhoneNumberNeeded(phoneNumberIsNeeded);
                              setNumberVerified(getNumberVerificationStatus());
                            };

                            if (isSMSAction(val.value)) {
                              setNumberRequiredConfigs(val.value === WorkflowActions.SMS_NUMBER);
                              // email action changes to sms action
                              if (!isSMSAction(oldValue)) {
                                form.setValue(`steps.${step.stepNumber - 1}.sender`, SENDER_ID);
                              }

                              setIsEmailSubjectNeeded(false);
                            } else if (isWhatsappAction(val.value)) {
                              setNumberRequiredConfigs(val.value === WorkflowActions.WHATSAPP_NUMBER, false);

                              if (!isWhatsappAction(oldValue)) {
                                form.setValue(`steps.${step.stepNumber - 1}.sender`, "");
                              }

                              setIsEmailSubjectNeeded(false);
                            } else {
                              setIsPhoneNumberNeeded(false);
                              setIsSenderIsNeeded(false);
                              setIsEmailAddressNeeded(val.value === WorkflowActions.EMAIL_ADDRESS);
                              setIsEmailSubjectNeeded(true);
                            }

                            form.setValue(`steps.${step.stepNumber - 1}.sendTo`, null);
                            form.clearErrors(`steps.${step.stepNumber - 1}.sendTo`);
                            form.setValue(`steps.${step.stepNumber - 1}.action`, val.value);
                            setUpdateTemplate(!updateTemplate);
                          }
                        }}
                        defaultValue={selectedAction}
                        options={actionOptions?.map((option) => ({
                          ...option,
                          creditsTeamId: teamId ?? creditsTeamId,
                        }))}
                      />
                    );
                  }}
                />
              </div>
              {isPhoneNumberNeeded && (
                <div className="bg-muted mt-2 rounded-md p-4 pt-0">
                  <Label className="pt-4">{t("custom_phone_number")}</Label>
                  <div className="block sm:flex">
                    <Controller
                      name={`steps.${step.stepNumber - 1}.sendTo`}
                      render={({ field: { value, onChange } }) => (
                        <PhoneInput
                          placeholder={t("phone_number")}
                          id={`steps.${step.stepNumber - 1}.sendTo`}
                          className="min-w-fit sm:rounded-r-none sm:rounded-bl-md sm:rounded-tl-md"
                          required
                          disabled={props.readOnly}
                          value={value}
                          onChange={(val) => {
                            const isAlreadyVerified = !!verifiedNumbers
                              ?.concat([])
                              .find((number) => number.replace(/\s/g, "") === val?.replace(/\s/g, ""));
                            setNumberVerified(isAlreadyVerified);
                            onChange(val);
                          }}
                        />
                      )}
                    />
                    <Button
                      color="secondary"
                      disabled={numberVerified || props.readOnly || false}
                      className={classNames(
                        "-ml-[3px] h-[40px] min-w-fit sm:block sm:rounded-bl-none sm:rounded-tl-none",
                        numberVerified ? "hidden" : "mt-3 sm:mt-0"
                      )}
                      onClick={() =>
                        sendVerificationCodeMutation.mutate({
                          phoneNumber: form.getValues(`steps.${step.stepNumber - 1}.sendTo`) || "",
                        })
                      }>
                      {t("send_code")}
                    </Button>
                  </div>

                  {form.formState.errors.steps &&
                    form.formState?.errors?.steps[step.stepNumber - 1]?.sendTo && (
                      <p className="mt-1 text-xs text-red-500">
                        {form.formState?.errors?.steps[step.stepNumber - 1]?.sendTo?.message || ""}
                      </p>
                    )}
                  {numberVerified ? (
                    <div className="mt-1">
                      <Badge variant="green">{t("number_verified")}</Badge>
                    </div>
                  ) : (
                    !props.readOnly && (
                      <>
                        <div className="mt-3 flex">
                          <TextField
                            className="h-[36px] rounded-r-none border-r-transparent"
                            placeholder="Verification code"
                            disabled={props.readOnly}
                            value={verificationCode}
                            onChange={(e) => {
                              setVerificationCode(e.target.value);
                            }}
                            required
                          />
                          <Button
                            color="secondary"
                            className="-ml-[3px] h-[36px] min-w-fit py-0 sm:block sm:rounded-bl-none sm:rounded-tl-none "
                            disabled={verifyPhoneNumberMutation.isPending || props.readOnly}
                            onClick={() => {
                              verifyPhoneNumberMutation.mutate({
                                phoneNumber: form.getValues(`steps.${step.stepNumber - 1}.sendTo`) || "",
                                code: verificationCode,
                                teamId,
                              });
                            }}>
                            {t("verify")}
                          </Button>
                        </div>
                        {form.formState.errors.steps &&
                          form.formState?.errors?.steps[step.stepNumber - 1]?.sendTo && (
                            <p className="mt-1 text-xs text-red-500">
                              {form.formState?.errors?.steps[step.stepNumber - 1]?.sendTo?.message || ""}
                            </p>
                          )}
                      </>
                    )
                  )}
                </div>
              )}
              {!isWhatsappAction(form.getValues(`steps.${step.stepNumber - 1}.action`)) && (
                <div className="bg-muted mt-2 rounded-md p-4 pt-0">
                  {isSenderIsNeeded ? (
                    <>
                      <div className="pt-4">
                        <div className="flex items-center">
                          <Label>{t("sender_id")}</Label>
                          <Tooltip content={t("sender_id_info")}>
                            <span>
                              <Icon name="info" className="mb-2 ml-2 mr-1 mt-0.5 h-4 w-4 text-gray-500" />
                            </span>
                          </Tooltip>
                        </div>
                        <Input
                          type="text"
                          placeholder={SENDER_ID}
                          disabled={props.readOnly}
                          maxLength={11}
                          {...form.register(`steps.${step.stepNumber - 1}.sender`)}
                        />
                      </div>
                      {form.formState.errors.steps &&
                        form.formState?.errors?.steps[step.stepNumber - 1]?.sender && (
                          <p className="mt-1 text-xs text-red-500">{t("sender_id_error_message")}</p>
                        )}
                    </>
                  ) : (
                    <>
                      <div className="pt-4">
                        <Label>{t("sender_name")}</Label>
                        <Input
                          type="text"
                          disabled={props.readOnly}
                          placeholder={SENDER_NAME}
                          {...form.register(`steps.${step.stepNumber - 1}.senderName`)}
                        />
                      </div>
                    </>
                  )}
                </div>
              )}
              {canRequirePhoneNumber(form.getValues(`steps.${step.stepNumber - 1}.action`)) && (
                <div className="mt-2">
                  <Controller
                    name={`steps.${step.stepNumber - 1}.numberRequired`}
                    control={form.control}
                    render={() => (
                      <CheckboxField
                        disabled={props.readOnly}
                        defaultChecked={
                          form.getValues(`steps.${step.stepNumber - 1}.numberRequired`) || false
                        }
                        description={t("make_phone_number_required")}
                        onChange={(e) =>
                          form.setValue(`steps.${step.stepNumber - 1}.numberRequired`, e.target.checked)
                        }
                      />
                    )}
                  />
                </div>
              )}
              {isEmailAddressNeeded && (
                <div className="bg-muted mt-5 rounded-md p-4">
                  <Label>{t("email_address")}</Label>
                  <div className="block sm:flex">
                    <Controller
                      name={`steps.${step.stepNumber - 1}.sendTo`}
                      render={({ field: { value, onChange } }) => (
                        <EmailField
                          required
                          containerClassName="w-full"
                          className="h-10 min-w-fit sm:rounded-r-none sm:rounded-bl-md sm:rounded-tl-md"
                          placeholder={t("email_address")}
                          value={value}
                          disabled={props.readOnly}
                          onChange={(val) => {
                            const isAlreadyVerified = !!verifiedEmails
                              ?.concat([])
                              .find((email) => email === val.target.value);
                            setEmailVerified(isAlreadyVerified);
                            onChange(val);
                          }}
                        />
                      )}
                    />
                    <Button
                      color="secondary"
                      disabled={emailVerified || props.readOnly || false}
                      className={classNames(
                        "-ml-[3px] h-[40px] min-w-fit sm:block sm:rounded-bl-none sm:rounded-tl-none",
                        emailVerified ? "hidden" : "mt-3 sm:mt-0"
                      )}
                      onClick={() => {
                        const email = form.getValues(`steps.${step.stepNumber - 1}.sendTo`) || "";
                        sendEmailVerificationCodeMutation.mutate({
                          email,
                          isVerifyingEmail: true,
                        });
                      }}>
                      {t("send_code")}
                    </Button>
                  </div>

                  {form.formState.errors.steps &&
                    form.formState?.errors?.steps[step.stepNumber - 1]?.sendTo && (
                      <p className="mt-1 text-xs text-red-500">
                        {form.formState?.errors?.steps[step.stepNumber - 1]?.sendTo?.message || ""}
                      </p>
                    )}

                  {emailVerified ? (
                    <div className="mt-1">
                      <Badge variant="green">{t("email_verified")}</Badge>
                    </div>
                  ) : (
                    !props.readOnly && (
                      <>
                        <div className="mt-3 flex">
                          <TextField
                            className="h-[36px] rounded-r-none border-r-transparent"
                            placeholder="Verification code"
                            disabled={props.readOnly}
                            value={verificationCode}
                            onChange={(e) => {
                              setVerificationCode(e.target.value);
                            }}
                            required
                          />
                          <Button
                            color="secondary"
                            className="-ml-[3px] h-[36px] min-w-fit py-0 sm:block sm:rounded-bl-none sm:rounded-tl-none "
                            disabled={verifyEmailCodeMutation.isPending || props.readOnly}
                            onClick={() => {
                              verifyEmailCodeMutation.mutate({
                                code: verificationCode,
                                email: form.getValues(`steps.${step.stepNumber - 1}.sendTo`) || "",
                                teamId,
                              });
                            }}>
                            {t("verify")}
                          </Button>
                        </div>
                        {form.formState.errors.steps &&
                          form.formState?.errors?.steps[step.stepNumber - 1]?.sendTo && (
                            <p className="mt-1 text-xs text-red-500">
                              {form.formState?.errors?.steps[step.stepNumber - 1]?.sendTo?.message || ""}
                            </p>
                          )}
                      </>
                    )
                  )}
                </div>
              )}
              <div className="mt-5">
                <Label>{t("message_template")}</Label>
                <Controller
                  name={`steps.${step.stepNumber - 1}.template`}
                  control={form.control}
                  render={({ field }) => {
                    return (
                      <Select
                        isSearchable={false}
                        className="text-sm"
                        isDisabled={props.readOnly}
                        onChange={(val) => {
                          if (val) {
                            const action = form.getValues(`steps.${step.stepNumber - 1}.action`);

                            const template = getTemplateBodyForAction({
                              action,
                              locale: i18n.language,
                              t,
                              template: val.value ?? WorkflowTemplates.REMINDER,
                              timeFormat,
                            });

                            form.setValue(`steps.${step.stepNumber - 1}.reminderBody`, template);

                            if (shouldScheduleEmailReminder(action)) {
                              if (val.value === WorkflowTemplates.REMINDER) {
                                form.setValue(
                                  `steps.${step.stepNumber - 1}.emailSubject`,
                                  emailReminderTemplate({
                                    isEditingMode: true,
                                    locale: i18n.language,
                                    t,
                                    action,
                                    timeFormat,
                                  }).emailSubject
                                );
                              } else if (val.value === WorkflowTemplates.RATING) {
                                form.setValue(
                                  `steps.${step.stepNumber - 1}.emailSubject`,
                                  emailRatingTemplate({
                                    isEditingMode: true,
                                    locale: i18n.language,
                                    action,
                                    t,
                                    timeFormat,
                                  }).emailSubject
                                );
                              }
                            }
                            field.onChange(val.value);
                            form.setValue(`steps.${step.stepNumber - 1}.template`, val.value);
                            setUpdateTemplate(!updateTemplate);
                          }
                        }}
                        defaultValue={selectedTemplate}
                        value={selectedTemplate}
                        options={templateOptions}
                        isOptionDisabled={(option: {
                          label: string;
                          value: any;
                          needsTeamsUpgrade: boolean;
                        }) => option.needsTeamsUpgrade}
                      />
                    );
                  }}
                />
              </div>
              <div className="bg-muted mt-2 rounded-md pt-2 md:p-6 md:pt-4">
                {isEmailSubjectNeeded && (
                  <div className="mb-6">
                    <div className="flex items-center">
                      <Label className={classNames("flex-none", props.readOnly ? "mb-2" : "mb-0")}>
                        {t("email_subject")}
                      </Label>
                      {!props.readOnly && (
                        <div className="flex-grow text-right">
                          <AddVariablesDropdown
                            addVariable={addVariableEmailSubject}
                            variables={DYNAMIC_TEXT_VARIABLES}
                          />
                        </div>
                      )}
                    </div>
                    <TextArea
                      ref={(e) => {
                        emailSubjectFormRef?.(e);
                        refEmailSubject.current = e;
                      }}
                      rows={2}
                      disabled={props.readOnly || !hasActiveTeamPlan}
                      className="my-0 focus:ring-transparent"
                      required
                      {...restEmailSubjectForm}
                    />
                    {form.formState.errors.steps &&
                      form.formState?.errors?.steps[step.stepNumber - 1]?.emailSubject && (
                        <p className="mt-1 text-xs text-red-500">
                          {form.formState?.errors?.steps[step.stepNumber - 1]?.emailSubject?.message || ""}
                        </p>
                      )}
                  </div>
                )}

                <div className="mb-2 flex items-center pb-1">
                  <Label className="mb-0 flex-none ">
                    {isEmailSubjectNeeded ? t("email_body") : t("text_message")}
                  </Label>
                </div>
                <Editor
                  getText={() => {
                    return props.form.getValues(`steps.${step.stepNumber - 1}.reminderBody`) || "";
                  }}
                  setText={(text: string) => {
                    props.form.setValue(`steps.${step.stepNumber - 1}.reminderBody`, text);
                    props.form.clearErrors();
                  }}
                  variables={DYNAMIC_TEXT_VARIABLES}
                  addVariableButtonTop={isSMSAction(step.action)}
                  height="200px"
                  updateTemplate={updateTemplate}
                  firstRender={firstRender}
                  setFirstRender={setFirstRender}
                  editable={!props.readOnly && !isWhatsappAction(step.action) && hasActiveTeamPlan}
                  excludedToolbarItems={
                    !isSMSAction(step.action) ? [] : ["blockType", "bold", "italic", "link"]
                  }
                  plainText={isSMSAction(step.action)}
                />

                {form.formState.errors.steps &&
                  form.formState?.errors?.steps[step.stepNumber - 1]?.reminderBody && (
                    <p className="mt-1 text-sm text-red-500">
                      {form.formState?.errors?.steps[step.stepNumber - 1]?.reminderBody?.message || ""}
                    </p>
                  )}
                {isEmailSubjectNeeded && (
                  <div className="mt-2">
                    <Controller
                      name={`steps.${step.stepNumber - 1}.includeCalendarEvent`}
                      control={form.control}
                      render={() => (
                        <CheckboxField
                          disabled={props.readOnly}
                          defaultChecked={
                            form.getValues(`steps.${step.stepNumber - 1}.includeCalendarEvent`) || false
                          }
                          description={t("include_calendar_event")}
                          onChange={(e) =>
                            form.setValue(
                              `steps.${step.stepNumber - 1}.includeCalendarEvent`,
                              e.target.checked
                            )
                          }
                        />
                      )}
                    />
                  </div>
                )}
                {!props.readOnly && (
                  <div className="mt-3 ">
                    <button type="button" onClick={() => setIsAdditionalInputsDialogOpen(true)}>
                      <div className="text-default mt-2 flex text-sm">
                        <Icon name="circle-help" className="mt-[3px] h-3 w-3 ltr:mr-2 rtl:ml-2" />
                        <p className="text-left">{t("using_booking_questions_as_variables")}</p>
                      </div>
                    </button>
                  </div>
                )}
              </div>

              {/* {form.getValues(`steps.${step.stepNumber - 1}.action`) !== WorkflowActions.SMS_ATTENDEE && (
                <Button
                  type="button"
                  className="w-full mt-7"
                  onClick={() => {
                    let isEmpty = false;

                    if (!form.getValues(`steps.${step.stepNumber - 1}.sendTo`) && isPhoneNumberNeeded) {
                      form.setError(`steps.${step.stepNumber - 1}.sendTo`, {
                        type: "custom",
                        message: t("no_input"),
                      });
                      isEmpty = true;
                    }

                    if (!numberVerified && isPhoneNumberNeeded) {
                      form.setError(`steps.${step.stepNumber - 1}.sendTo`, {
                        type: "custom",
                        message: t("not_verified"),
                      });
                    }
                    if (
                      form.getValues(`steps.${step.stepNumber - 1}.template`) === WorkflowTemplates.CUSTOM
                    ) {
                      if (!form.getValues(`steps.${step.stepNumber - 1}.reminderBody`)) {
                        form.setError(`steps.${step.stepNumber - 1}.reminderBody`, {
                          type: "custom",
                          message: t("no_input"),
                        });
                        isEmpty = true;
                      } else if (
                        isEmailSubjectNeeded &&
                        !form.getValues(`steps.${step.stepNumber - 1}.emailSubject`)
                      ) {
                        form.setError(`steps.${step.stepNumber - 1}.emailSubject`, {
                          type: "custom",
                          message: t("no_input"),
                        });
                        isEmpty = true;
                      }
                    }

                    if (!isPhoneNumberNeeded && !isEmpty) {
                      //translate body and reminder to english
                      const emailSubject = translateVariablesToEnglish(
                        form.getValues(`steps.${step.stepNumber - 1}.emailSubject`) || "",
                        { locale: i18n.language, t }
                      );
                      const reminderBody = translateVariablesToEnglish(
                        form.getValues(`steps.${step.stepNumber - 1}.reminderBody`) || "",
                        { locale: i18n.language, t }
                      );

                      testActionMutation.mutate({
                        step,
                        emailSubject,
                        reminderBody,
                      });
                    } else {
                      const isNumberValid =
                        form.formState.errors.steps &&
                        form.formState?.errors?.steps[step.stepNumber - 1]?.sendTo
                          ? false
                          : true;

                      if (isPhoneNumberNeeded && isNumberValid && !isEmpty && numberVerified) {
                        setConfirmationDialogOpen(true);
                      }
                    }
                  }}
                  color="secondary">
                  <div className="w-full">{t("test_action")}</div>
                </Button>
              )*/}
            </div>
          </div>
        </div>
        {/* <Dialog open={confirmationDialogOpen} onOpenChange={setConfirmationDialogOpen}>
          <ConfirmationDialogContent
            variety="warning"
            title={t("test_workflow_action")}
            confirmBtnText={t("send_sms")}
            onConfirm={(e) => {
              e.preventDefault();
              const reminderBody = translateVariablesToEnglish(
                form.getValues(`steps.${step.stepNumber - 1}.reminderBody`) || "",
                { locale: i18n.language, t }
              );

              testActionMutation.mutate({
                step,
                emailSubject: "",
                reminderBody: reminderBody || "",
              });
              setConfirmationDialogOpen(false);
            }}>
            {t("send_sms_to_number", { number: form.getValues(`steps.${step.stepNumber - 1}.sendTo`) })}
          </ConfirmationDialogContent>
        </Dialog> */}
        <Dialog open={isAdditionalInputsDialogOpen} onOpenChange={setIsAdditionalInputsDialogOpen}>
          <DialogContent enableOverflow type="creation" className="sm:max-w-[610px]">
            <div>
              <h1 className="w-full text-xl font-semibold ">{t("how_booking_questions_as_variables")}</h1>
              <div className="bg-muted-3 mb-6 rounded-md sm:p-4">
                <p className="test-sm font-medium">{t("format")}</p>
                <ul className="text-emphasis ml-5 mt-2 list-disc">
                  <li>{t("uppercase_for_letters")}</li>
                  <li>{t("replace_whitespaces_underscores")}</li>
                  <li>{t("ignore_special_characters_booking_questions")}</li>
                </ul>
                <div className="mt-4">
                  <p className="test-sm w-full font-medium">{t("example_1")}</p>
                  <div className="mt-2 grid grid-cols-12">
                    <div className="test-sm text-default col-span-5 ltr:mr-2 rtl:ml-2">
                      {t("booking_question_identifier")}
                    </div>
                    <div className="test-sm text-emphasis col-span-7">{t("company_size")}</div>
                    <div className="test-sm text-default col-span-5 w-full">{t("variable")}</div>

                    <div className="test-sm text-emphasis col-span-7 break-words">
                      {" "}
                      {`{${t("company_size")
                        .replace(/[^a-zA-Z0-9 ]/g, "")
                        .trim()
                        .replace(/ /g, "_")
                        .toUpperCase()}}`}
                    </div>
                  </div>
                </div>
                <div className="mt-4">
                  <p className="test-sm w-full font-medium">{t("example_2")}</p>
                  <div className="mt-2 grid grid-cols-12">
                    <div className="test-sm text-default col-span-5 ltr:mr-2 rtl:ml-2">
                      {t("booking_question_identifier")}
                    </div>
                    <div className="test-sm text-emphasis col-span-7">{t("what_help_needed")}</div>
                    <div className="test-sm text-default col-span-5">{t("variable")}</div>
                    <div className="test-sm text-emphasis col-span-7 break-words">
                      {" "}
                      {`{${t("what_help_needed")
                        .replace(/[^a-zA-Z0-9 ]/g, "")
                        .trim()
                        .replace(/ /g, "_")
                        .toUpperCase()}}`}
                    </div>
                  </div>
                </div>
              </div>
            </div>
            <DialogFooter showDivider>
              <DialogClose color="primary" />
            </DialogFooter>
          </DialogContent>
        </Dialog>
      </>
    );
  }

  return <></>;
}<|MERGE_RESOLUTION|>--- conflicted
+++ resolved
@@ -12,10 +12,6 @@
 import { useLocale } from "@calcom/lib/hooks/useLocale";
 import { HttpError } from "@calcom/lib/http-error";
 import { getTimeFormatStringFromUserTimeFormat } from "@calcom/lib/timeFormat";
-<<<<<<< HEAD
-import type { WorkflowStep } from "@calcom/prisma/client";
-import { TimeUnit, WorkflowActions, WorkflowTemplates, WorkflowTriggerEvents } from "@calcom/prisma/enums";
-=======
 import {
   MembershipRole,
   TimeUnit,
@@ -23,7 +19,6 @@
   WorkflowTemplates,
   WorkflowTriggerEvents,
 } from "@calcom/prisma/enums";
->>>>>>> d411e70e
 import type { RouterOutputs } from "@calcom/trpc/react";
 import { trpc } from "@calcom/trpc/react";
 import classNames from "@calcom/ui/classNames";
