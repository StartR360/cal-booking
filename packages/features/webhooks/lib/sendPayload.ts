import type { Webhook } from "@prisma/client";
import { createHmac } from "crypto";
import { compile } from "handlebars";

import { getHumanReadableLocationValue } from "@calcom/app-store/locations";
import type { CalendarEvent } from "@calcom/types/Calendar";

type ContentType = "application/json" | "application/x-www-form-urlencoded";

export type EventTypeInfo = {
  eventTitle?: string | null;
  eventDescription?: string | null;
  requiresConfirmation?: boolean | null;
  price?: number | null;
  currency?: string | null;
  length?: number | null;
};

export type WebhookDataType = CalendarEvent &
  EventTypeInfo & {
    metadata?: { [key: string]: string | number | boolean | null };
    bookingId?: number;
    status?: string;
    smsReminderNumber?: string;
    rescheduleUid?: string;
    rescheduleStartTime?: string;
    rescheduleEndTime?: string;
    triggerEvent: string;
    createdAt: string;
    downloadLink?: string;
<<<<<<< HEAD
    paymentUid?: string;
=======
    paymentId?: number;
>>>>>>> 50342e33
  };

function getZapierPayload(
  data: CalendarEvent & EventTypeInfo & { status?: string; createdAt: string }
): string {
  const attendees = data.attendees.map((attendee) => {
    return {
      name: attendee.name,
      email: attendee.email,
      timeZone: attendee.timeZone,
    };
  });

  const t = data.organizer.language.translate;
  const location = getHumanReadableLocationValue(data.location || "", t);

  const body = {
    title: data.title,
    description: data.description,
    customInputs: data.customInputs,
    responses: data.responses,
    userFieldsResponses: data.userFieldsResponses,
    startTime: data.startTime,
    endTime: data.endTime,
    location: location,
    status: data.status,
    cancellationReason: data.cancellationReason,
    user: {
      username: data.organizer.username,
      name: data.organizer.name,
      email: data.organizer.email,
      timeZone: data.organizer.timeZone,
      locale: data.organizer.locale,
    },
    eventType: {
      title: data.eventTitle,
      description: data.eventDescription,
      requiresConfirmation: data.requiresConfirmation,
      price: data.price,
      currency: data.currency,
      length: data.length,
    },
    attendees: attendees,
    createdAt: data.createdAt,
  };
  return JSON.stringify(body);
}

function applyTemplate(template: string, data: WebhookDataType, contentType: ContentType) {
  const compiled = compile(template)(data).replace(/&quot;/g, '"');

  if (contentType === "application/json") {
    return JSON.stringify(jsonParse(compiled));
  }
  return compiled;
}

function jsonParse(jsonString: string) {
  try {
    return JSON.parse(jsonString);
  } catch (e) {
    // don't do anything.
  }
  return false;
}

const sendPayload = async (
  secretKey: string | null,
  triggerEvent: string,
  createdAt: string,
  webhook: Pick<Webhook, "subscriberUrl" | "appId" | "payloadTemplate">,
  data: Omit<WebhookDataType, "createdAt" | "triggerEvent">
) => {
  const { appId, payloadTemplate: template } = webhook;
  const contentType =
    !template || jsonParse(template) ? "application/json" : "application/x-www-form-urlencoded";

  data.description = data.description || data.additionalNotes;
  let body;

  /* Zapier id is hardcoded in the DB, we send the raw data for this case  */
  if (appId === "zapier") {
    body = getZapierPayload({ ...data, createdAt });
  } else if (template) {
    body = applyTemplate(template, { ...data, triggerEvent, createdAt }, contentType);
  } else {
    body = JSON.stringify({
      triggerEvent: triggerEvent,
      createdAt: createdAt,
      payload: data,
    });
  }

  return _sendPayload(secretKey, webhook, body, contentType);
};

export const sendGenericWebhookPayload = async ({
  secretKey,
  triggerEvent,
  createdAt,
  webhook,
  data,
  rootData,
}: {
  secretKey: string | null;
  triggerEvent: string;
  createdAt: string;
  webhook: Pick<Webhook, "subscriberUrl" | "appId" | "payloadTemplate">;
  data: Record<string, unknown>;
  rootData?: Record<string, unknown>;
}) => {
  const body = JSON.stringify({
    // Added rootData props first so that using the known(i.e. triggerEvent, createdAt, payload) properties in rootData doesn't override the known properties
    ...rootData,
    triggerEvent: triggerEvent,
    createdAt: createdAt,
    payload: data,
  });

  return _sendPayload(secretKey, webhook, body, "application/json");
};

const _sendPayload = async (
  secretKey: string | null,
  webhook: Pick<Webhook, "subscriberUrl" | "appId" | "payloadTemplate">,
  body: string,
  contentType: "application/json" | "application/x-www-form-urlencoded"
) => {
  const { subscriberUrl } = webhook;
  if (!subscriberUrl || !body) {
    throw new Error("Missing required elements to send webhook payload.");
  }

  const secretSignature = secretKey
    ? createHmac("sha256", secretKey).update(`${body}`).digest("hex")
    : "no-secret-provided";

  const response = await fetch(subscriberUrl, {
    method: "POST",
    headers: {
      "Content-Type": contentType,
      "X-Cal-Signature-256": secretSignature,
    },
    redirect: "manual",
    body,
  });

  const text = await response.text();

  return {
    ok: response.ok,
    status: response.status,
    ...(text
      ? {
          message: text,
        }
      : {}),
  };
};

export default sendPayload;<|MERGE_RESOLUTION|>--- conflicted
+++ resolved
@@ -28,11 +28,7 @@
     triggerEvent: string;
     createdAt: string;
     downloadLink?: string;
-<<<<<<< HEAD
-    paymentUid?: string;
-=======
     paymentId?: number;
->>>>>>> 50342e33
   };
 
 function getZapierPayload(
