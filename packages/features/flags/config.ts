--- conflicted
+++ resolved
@@ -21,9 +21,6 @@
   "workflow-smtp-emails": boolean;
   "cal-video-log-in-overlay": boolean;
   "use-api-v2-for-team-slots": boolean;
-<<<<<<< HEAD
   "calendar-sync": boolean;
-=======
   "restriction-schedule": boolean;
->>>>>>> 12cb9495
 };