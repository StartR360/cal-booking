--- conflicted
+++ resolved
@@ -22,14 +22,11 @@
   translateEventTypeData: () =>
     import("./translateEventTypeData").then((module) => module.translateEventTypeData),
   createCRMEvent: () => import("./crm/createCRMEvent").then((module) => module.createCRMEvent),
-<<<<<<< HEAD
   delegationCredentialSelectedCalendars: () =>
     import("./delegationCredentialSelectedCalendars").then(
       (module) => module.delegationCredentialSelectedCalendars
     ),
-=======
   scanWorkflowBody: () => import("./scanWorkflowBody").then((module) => module.scanWorkflowBody),
->>>>>>> c2cf55f1
 };
 
 export const tasksConfig: Partial<
