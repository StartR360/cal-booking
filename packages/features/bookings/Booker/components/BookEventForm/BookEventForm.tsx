--- conflicted
+++ resolved
@@ -12,10 +12,7 @@
 import { Button } from "@calcom/ui/components/button";
 import { EmptyScreen } from "@calcom/ui/components/empty-screen";
 import { Form } from "@calcom/ui/components/form";
-<<<<<<< HEAD
-=======
 import ServerTrans from "@calcom/web/components/ServerTrans";
->>>>>>> 00dc467f
 
 import { useBookerStore } from "../../store";
 import type { UseBookingFormReturnType } from "../hooks/useBookingForm";
@@ -108,9 +105,9 @@
   const watchedCfToken = bookingForm.watch("cfToken");
 
   return (
-    <div className="flex h-full flex-col">
+    <div className="flex flex-col h-full">
       <Form
-        className="flex h-full flex-col"
+        className="flex flex-col h-full"
         onChange={() => {
           // Form data is saved in store. This way when user navigates back to
           // still change the timeslot, and comes back to the form, all their values
@@ -163,7 +160,7 @@
         ) : null}
 
         {!isPlatform && (
-          <div className="text-subtle my-3 w-full text-xs">
+          <div className="w-full my-3 text-xs text-subtle">
             <ServerTrans
               t={t}
               i18nKey="signing_up_terms"
@@ -188,7 +185,7 @@
         )}
 
         {isPlatformBookerEmbed && (
-          <div className="text-subtle my-3 w-full text-xs">
+          <div className="w-full my-3 text-xs text-subtle">
             {t("proceeding_agreement")}{" "}
             <Link
               className="text-emphasis hover:underline"
@@ -208,7 +205,7 @@
             .
           </div>
         )}
-        <div className="modalsticky mt-auto flex justify-end space-x-2 rtl:space-x-reverse">
+        <div className="flex justify-end mt-auto space-x-2 modalsticky rtl:space-x-reverse">
           {isInstantMeeting ? (
             <Button type="submit" color="primary" loading={loadingStates.creatingInstantBooking}>
               {isPaidEvent ? t("pay_and_book") : t("confirm")}
