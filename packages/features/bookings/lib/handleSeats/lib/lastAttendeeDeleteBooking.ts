--- conflicted
+++ resolved
@@ -2,15 +2,9 @@
 
 // eslint-disable-next-line no-restricted-imports
 import { getCalendar } from "@calcom/app-store/_utils/getCalendar";
-<<<<<<< HEAD
-import { deleteMeeting } from "@calcom/core/videoClient";
-import { getAllDwdCredentialsForUser } from "@calcom/lib/domainWideDelegation/server";
-import { getDwdOrFindRegularCredential } from "@calcom/lib/domainWideDelegation/server";
-=======
 import { getAllDelegationCredentialsForUser } from "@calcom/lib/delegationCredential/server";
 import { getDelegationCredentialOrFindRegularCredential } from "@calcom/lib/delegationCredential/server";
 import { deleteMeeting } from "@calcom/lib/videoClient";
->>>>>>> 96fcf7be
 import prisma from "@calcom/prisma";
 import { BookingStatus } from "@calcom/prisma/enums";
 import type { CalendarEvent } from "@calcom/types/Calendar";
@@ -26,13 +20,8 @@
 ) => {
   let deletedReferences = false;
   const bookingUser = originalRescheduledBooking?.user;
-<<<<<<< HEAD
-  const dwdCredentials = bookingUser
-    ? await getAllDwdCredentialsForUser({
-=======
   const delegationCredentials = bookingUser
     ? await getAllDelegationCredentialsForUser({
->>>>>>> 96fcf7be
         user: { email: bookingUser.email, id: bookingUser.id },
       })
     : [];
@@ -40,15 +29,6 @@
     const integrationsToDelete = [];
 
     for (const reference of originalRescheduledBooking.references) {
-<<<<<<< HEAD
-      if (reference.credentialId || reference.domainWideDelegationCredentialId) {
-        const credential = await getDwdOrFindRegularCredential({
-          id: {
-            credentialId: reference.credentialId,
-            domainWideDelegationCredentialId: reference.domainWideDelegationCredentialId,
-          },
-          dwdCredentials,
-=======
       if (reference.credentialId || reference.delegationCredentialId) {
         const credential = await getDelegationCredentialOrFindRegularCredential({
           id: {
@@ -56,7 +36,6 @@
             delegationCredentialId: reference.delegationCredentialId,
           },
           delegationCredentials,
->>>>>>> 96fcf7be
         });
 
         if (credential) {
