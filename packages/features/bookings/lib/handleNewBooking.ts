import type { DestinationCalendar } from "@prisma/client";
// eslint-disable-next-line no-restricted-imports
import { cloneDeep } from "lodash";
import type { NextApiRequest } from "next";
import short, { uuid } from "short-uuid";
import { v5 as uuidv5 } from "uuid";

import processExternalId from "@calcom/app-store/_utils/calendars/processExternalId";
import { metadata as GoogleMeetMetadata } from "@calcom/app-store/googlevideo/_metadata";
import {
  getLocationValueForDB,
  MeetLocationType,
  OrganizerDefaultConferencingAppType,
} from "@calcom/app-store/locations";
import { DailyLocationType } from "@calcom/app-store/locations";
import { getAppFromSlug } from "@calcom/app-store/utils";
import EventManager from "@calcom/core/EventManager";
import { getEventName } from "@calcom/core/event";
import monitorCallbackAsync from "@calcom/core/sentryWrapper";
import dayjs from "@calcom/dayjs";
import { scheduleMandatoryReminder } from "@calcom/ee/workflows/lib/reminders/scheduleMandatoryReminder";
import {
  sendAttendeeRequestEmailAndSMS,
  sendOrganizerRequestEmail,
  sendRescheduledEmailsAndSMS,
  sendRoundRobinCancelledEmailsAndSMS,
  sendRoundRobinRescheduledEmailsAndSMS,
  sendRoundRobinScheduledEmailsAndSMS,
  sendScheduledEmailsAndSMS,
} from "@calcom/emails";
import getICalUID from "@calcom/emails/lib/getICalUID";
import { getBookingFieldsWithSystemFields } from "@calcom/features/bookings/lib/getBookingFields";
import { handleWebhookTrigger } from "@calcom/features/bookings/lib/handleWebhookTrigger";
import { isEventTypeLoggingEnabled } from "@calcom/features/bookings/lib/isEventTypeLoggingEnabled";
import { getShouldServeCache } from "@calcom/features/calendar-cache/lib/getShouldServeCache";
import AssignmentReasonRecorder from "@calcom/features/ee/round-robin/assignmentReason/AssignmentReasonRecorder";
import {
  allowDisablingAttendeeConfirmationEmails,
  allowDisablingHostConfirmationEmails,
} from "@calcom/features/ee/workflows/lib/allowDisablingStandardEmails";
import { scheduleWorkflowReminders } from "@calcom/features/ee/workflows/lib/reminders/reminderScheduler";
import { getFullName } from "@calcom/features/form-builder/utils";
import { UsersRepository } from "@calcom/features/users/users.repository";
import type { GetSubscriberOptions } from "@calcom/features/webhooks/lib/getWebhooks";
import getWebhooks from "@calcom/features/webhooks/lib/getWebhooks";
import {
  deleteWebhookScheduledTriggers,
  scheduleTrigger,
} from "@calcom/features/webhooks/lib/scheduleTrigger";
import { getVideoCallUrlFromCalEvent } from "@calcom/lib/CalEventParser";
import { isRerouting, shouldIgnoreContactOwner } from "@calcom/lib/bookings/routing/utils";
import { getDefaultEvent, getUsernameList } from "@calcom/lib/defaultEvents";
import { ErrorCode } from "@calcom/lib/errorCodes";
import { getErrorFromUnknown } from "@calcom/lib/errors";
import { extractBaseEmail } from "@calcom/lib/extract-base-email";
import { getBookerBaseUrl } from "@calcom/lib/getBookerUrl/server";
import getOrgIdFromMemberOrTeamId from "@calcom/lib/getOrgIdFromMemberOrTeamId";
import getPaymentAppData from "@calcom/lib/getPaymentAppData";
import { getTeamIdFromEventType } from "@calcom/lib/getTeamIdFromEventType";
import { HttpError } from "@calcom/lib/http-error";
import logger from "@calcom/lib/logger";
import { handlePayment } from "@calcom/lib/payment/handlePayment";
import { getPiiFreeCalendarEvent, getPiiFreeEventType } from "@calcom/lib/piiFreeData";
import { safeStringify } from "@calcom/lib/safeStringify";
import { getLuckyUser } from "@calcom/lib/server/getLuckyUser";
import { getTranslation } from "@calcom/lib/server/i18n";
import { WorkflowRepository } from "@calcom/lib/server/repository/workflow";
import { getTimeFormatStringFromUserTimeFormat } from "@calcom/lib/timeFormat";
import prisma from "@calcom/prisma";
import { BookingStatus, SchedulingType, WebhookTriggerEvents } from "@calcom/prisma/enums";
import {
  eventTypeAppMetadataOptionalSchema,
  eventTypeMetaDataSchemaWithTypedApps,
} from "@calcom/prisma/zod-utils";
import type { PlatformClientParams } from "@calcom/prisma/zod-utils";
import { userMetadata as userMetadataSchema } from "@calcom/prisma/zod-utils";
import { getAllWorkflowsFromEventType } from "@calcom/trpc/server/routers/viewer/workflows/util";
import type { AdditionalInformation, AppsStatus, CalendarEvent, Person } from "@calcom/types/Calendar";
import type { EventResult, PartialReference } from "@calcom/types/EventManager";

import type { EventPayloadType, EventTypeInfo } from "../../webhooks/lib/sendPayload";
import { getAllCredentials } from "./getAllCredentialsForUsersOnEvent/getAllCredentials";
import { refreshCredentials } from "./getAllCredentialsForUsersOnEvent/refreshCredentials";
import getBookingDataSchema from "./getBookingDataSchema";
import { addVideoCallDataToEvent } from "./handleNewBooking/addVideoCallDataToEvent";
import { checkBookingAndDurationLimits } from "./handleNewBooking/checkBookingAndDurationLimits";
import { checkIfBookerEmailIsBlocked } from "./handleNewBooking/checkIfBookerEmailIsBlocked";
import { createBooking } from "./handleNewBooking/createBooking";
import { ensureAvailableUsers } from "./handleNewBooking/ensureAvailableUsers";
import { getBookingData } from "./handleNewBooking/getBookingData";
import { getCustomInputsResponses } from "./handleNewBooking/getCustomInputsResponses";
import { getEventTypesFromDB } from "./handleNewBooking/getEventTypesFromDB";
import type { getEventTypeResponse } from "./handleNewBooking/getEventTypesFromDB";
import { getLocationValuesForDb } from "./handleNewBooking/getLocationValuesForDb";
import { getOriginalRescheduledBooking } from "./handleNewBooking/getOriginalRescheduledBooking";
import { getRequiresConfirmationFlags } from "./handleNewBooking/getRequiresConfirmationFlags";
import { getSeatedBooking } from "./handleNewBooking/getSeatedBooking";
import { getVideoCallDetails } from "./handleNewBooking/getVideoCallDetails";
import { handleAppsStatus } from "./handleNewBooking/handleAppsStatus";
import { loadAndValidateUsers } from "./handleNewBooking/loadAndValidateUsers";
import { scheduleNoShowTriggers } from "./handleNewBooking/scheduleNoShowTriggers";
import type {
  Booking,
  BookingType,
  IEventTypePaymentCredentialType,
  Invitee,
  IsFixedAwareUser,
} from "./handleNewBooking/types";
import { validateBookingTimeIsNotOutOfBounds } from "./handleNewBooking/validateBookingTimeIsNotOutOfBounds";
import { validateEventLength } from "./handleNewBooking/validateEventLength";
import handleSeats from "./handleSeats/handleSeats";

const translator = short();
const log = logger.getSubLogger({ prefix: ["[api] book:user"] });

export const createLoggerWithEventDetails = (
  eventTypeId: number,
  reqBodyUser: string | string[] | undefined,
  eventTypeSlug: string | undefined
) => {
  return logger.getSubLogger({
    prefix: ["book:user", `${eventTypeId}:${reqBodyUser}/${eventTypeSlug}`],
  });
};

function assertNonEmptyArray<T>(arr: T[]): asserts arr is [T, ...T[]] {
  if (arr.length === 0) {
    throw new Error("Array should have at least one item, but it's empty");
  }
}

function getICalSequence(originalRescheduledBooking: BookingType | null) {
  // If new booking set the sequence to 0
  if (!originalRescheduledBooking) {
    return 0;
  }

  // If rescheduling and there is no sequence set, assume sequence should be 1
  if (!originalRescheduledBooking.iCalSequence) {
    return 1;
  }

  // If rescheduling then increment sequence by 1
  return originalRescheduledBooking.iCalSequence + 1;
}

const getEventType = async ({
  eventTypeId,
  eventTypeSlug,
}: {
  eventTypeId: number;
  eventTypeSlug?: string;
}) => {
  // handle dynamic user
  const eventType =
    !eventTypeId && !!eventTypeSlug ? getDefaultEvent(eventTypeSlug) : await getEventTypesFromDB(eventTypeId);

  const isOrgTeamEvent = !!eventType?.team && !!eventType?.team?.parentId;

  return {
    ...eventType,
    bookingFields: getBookingFieldsWithSystemFields({ ...eventType, isOrgTeamEvent }),
  };
};

type BookingDataSchemaGetter =
  | typeof getBookingDataSchema
  | typeof import("@calcom/features/bookings/lib/getBookingDataSchemaForApi").default;

/**
 * Adds the contact owner to be the only lucky user
 * @returns
 */
function buildLuckyUsersWithJustContactOwner({
  contactOwnerEmail,
  availableUsers,
  fixedUserPool,
}: {
  contactOwnerEmail: string | null;
  availableUsers: IsFixedAwareUser[];
  fixedUserPool: IsFixedAwareUser[];
}) {
  const luckyUsers: Awaited<ReturnType<typeof loadAndValidateUsers>> = [];
  if (!contactOwnerEmail) {
    return luckyUsers;
  }

  const isContactOwnerAFixedHostAlready = fixedUserPool.some((user) => user.email === contactOwnerEmail);
  if (isContactOwnerAFixedHostAlready) {
    return luckyUsers;
  }

  const teamMember = availableUsers.find((user) => user.email === contactOwnerEmail);
  if (teamMember) {
    luckyUsers.push(teamMember);
  }
  return luckyUsers;
}

type CreatedBooking = Booking & { appsStatus?: AppsStatus[]; paymentUid?: string; paymentId?: number };

const buildDryRunBooking = ({
  eventTypeId,
  organizerUser,
  eventName,
  startTime,
  endTime,
  contactOwnerFromReq,
  contactOwnerEmail,
  allHostUsers,
  isManagedEventType,
}: {
  eventTypeId: number;
  organizerUser: {
    id: number;
    name: string | null;
    username: string | null;
    email: string;
    timeZone: string;
  };
  eventName: string;
  startTime: string;
  endTime: string;
  contactOwnerFromReq: string | null;
  contactOwnerEmail: string | null;
  allHostUsers: { id: number }[];
  isManagedEventType: boolean;
}) => {
  const booking = {
    id: -101,
    uid: "DRY_RUN_UID",
    iCalUID: "DRY_RUN_ICAL_UID",
    status: BookingStatus.ACCEPTED,
    eventTypeId: eventTypeId,
    user: organizerUser,
    userId: organizerUser.id,
    title: eventName,
    startTime: new Date(startTime),
    endTime: new Date(endTime),
    createdAt: new Date(),
    updatedAt: new Date(),
    attendees: [],
    references: [],
    payment: [],
    oneTimePassword: null,
    smsReminderNumber: null,
    metadata: {},
    idempotencyKey: null,
    userPrimaryEmail: null,
    description: null,
    customInputs: null,
    responses: null,
    location: null,
    paid: false,
    destinationCalendar: null,
    cancellationReason: null,
    rejectionReason: null,
    dynamicEventSlugRef: null,
    dynamicGroupSlugRef: null,
    rescheduledFrom: null,
    fromReschedule: null,
    recurringEventId: null,
    seatsReferences: [],
    workflowReminders: [],
    scheduledJobs: [],
    rescheduledTo: null,
    rescheduledBy: null,
    destinationCalendarId: null,
    reassignReason: null,
    reassignById: null,
    rescheduled: false,
    confirmed: false,
    isRecurringEvent: false,
    isRecorded: false,
    iCalSequence: 0,
    rating: null,
    ratingFeedback: null,
    noShowHost: null,
    cancelledBy: null,
  } as CreatedBooking;

  /**
   * Troubleshooting data
   */
  const troubleshooterData = {
    organizerUserId: organizerUser.id,
    eventTypeId,
    askedContactOwnerEmail: contactOwnerFromReq,
    usedContactOwnerEmail: contactOwnerEmail,
    allHostUsers: allHostUsers.map((user) => user.id),
    isManagedEventType: isManagedEventType,
  };

  return {
    booking,
    troubleshooterData,
  };
};

const buildDryRunEventManager = () => {
  return {
    create: async () => ({ results: [], referencesToCreate: [] }),
    reschedule: async () => ({ results: [], referencesToCreate: [] }),
  };
};

function buildTroubleshooterData({
  eventType,
}: {
  eventType: {
    id: number;
    slug: string;
  };
}) {
  const troubleshooterData: {
    organizerUser: {
      id: number;
    } | null;
    eventType: {
      id: number;
      slug: string;
    };
    allHostUsers: number[];
    luckyUsers: number[];
    luckyUserPool: number[];
    fixedUsers: number[];
    luckyUsersFromFirstBooking: number[];
    usedContactOwnerEmail: string | null;
    askedContactOwnerEmail: string | null;
    isManagedEventType: boolean;
  } = {
    organizerUser: null,
    eventType: {
      id: eventType.id,
      slug: eventType.slug,
    },
    luckyUsers: [],
    luckyUserPool: [],
    fixedUsers: [],
    luckyUsersFromFirstBooking: [],
    usedContactOwnerEmail: null,
    allHostUsers: [],
    askedContactOwnerEmail: null,
    isManagedEventType: false,
  };
  return troubleshooterData;
}

async function handler(
  req: NextApiRequest &
    PlatformClientParams & {
      userId?: number | undefined;
    },
  bookingDataSchemaGetter: BookingDataSchemaGetter = getBookingDataSchema
) {
  const {
    userId,
    platformClientId,
    platformCancelUrl,
    platformBookingUrl,
    platformRescheduleUrl,
    platformBookingLocation,
  } = req;

  const eventType = await monitorCallbackAsync(getEventType, {
    eventTypeId: req.body.eventTypeId,
    eventTypeSlug: req.body.eventTypeSlug,
  });

  const bookingDataSchema = bookingDataSchemaGetter({
    view: req.body?.rescheduleUid ? "reschedule" : "booking",
    bookingFields: eventType.bookingFields,
  });
  const bookingData = await getBookingData({
    req,
    eventType,
    schema: bookingDataSchema,
  });

  const {
    recurringCount,
    noEmail,
    eventTypeId,
    eventTypeSlug,
    hasHashedBookingLink,
    language,
    appsStatus: reqAppsStatus,
    name: bookerName,
    attendeePhoneNumber: bookerPhoneNumber,
    email: bookerEmail,
    guests: reqGuests,
    location,
    notes: additionalNotes,
    smsReminderNumber,
    rescheduleReason,
    luckyUsers,
    routedTeamMemberIds,
    reroutingFormResponses,
    routingFormResponseId,
    _isDryRun: isDryRun = false,
    _shouldServeCache,
    ...reqBody
  } = bookingData;

  let troubleshooterData = buildTroubleshooterData({
    eventType,
  });

  const loggerWithEventDetails = createLoggerWithEventDetails(eventTypeId, reqBody.user, eventTypeSlug);

  await checkIfBookerEmailIsBlocked({ loggedInUserId: userId, bookerEmail });

  if (isEventTypeLoggingEnabled({ eventTypeId, usernameOrTeamName: reqBody.user })) {
    logger.settings.minLevel = 0;
  }

  const fullName = getFullName(bookerName);
  // Why are we only using "en" locale
  const tGuests = await getTranslation("en", "common");

  const dynamicUserList = Array.isArray(reqBody.user) ? reqBody.user : getUsernameList(reqBody.user);
  if (!eventType) throw new HttpError({ statusCode: 404, message: "event_type_not_found" });
  const shouldServeCache = await getShouldServeCache(_shouldServeCache, eventType.team?.id);

  const isTeamEventType =
    !!eventType.schedulingType && ["COLLECTIVE", "ROUND_ROBIN"].includes(eventType.schedulingType);

  const paymentAppData = getPaymentAppData({
    ...eventType,
    metadata: eventTypeMetaDataSchemaWithTypedApps.parse(eventType.metadata),
  });
  loggerWithEventDetails.info(
    `Booking eventType ${eventTypeId} started`,
    safeStringify({
      reqBody: {
        user: reqBody.user,
        eventTypeId,
        eventTypeSlug,
        startTime: reqBody.start,
        endTime: reqBody.end,
        rescheduleUid: reqBody.rescheduleUid,
        location: location,
        timeZone: reqBody.timeZone,
      },
      isTeamEventType,
      eventType: getPiiFreeEventType(eventType),
      dynamicUserList,
      paymentAppData: {
        enabled: paymentAppData.enabled,
        price: paymentAppData.price,
        paymentOption: paymentAppData.paymentOption,
        currency: paymentAppData.currency,
        appId: paymentAppData.appId,
      },
    })
  );

  const user = eventType.users.find((user) => user.id === eventType.userId);
  const userSchedule = user?.schedules.find((schedule) => schedule.id === user?.defaultScheduleId);
  const eventTimeZone = eventType.schedule?.timeZone ?? userSchedule?.timeZone;

  await validateBookingTimeIsNotOutOfBounds<typeof eventType>(
    reqBody.start,
    reqBody.timeZone,
    eventType,
    eventTimeZone,
    loggerWithEventDetails
  );

  validateEventLength({
    reqBodyStart: reqBody.start,
    reqBodyEnd: reqBody.end,
    eventTypeMultipleDuration: eventType.metadata?.multipleDuration,
    eventTypeLength: eventType.length,
    logger: loggerWithEventDetails,
  });

  const contactOwnerFromReq = reqBody.teamMemberEmail ?? null;

  const isReroutingCase = isRerouting({
    rescheduleUid: reqBody.rescheduleUid ?? null,
    routedTeamMemberIds: routedTeamMemberIds ?? null,
  });

  const skipContactOwner = shouldIgnoreContactOwner({
    skipContactOwner: reqBody.skipContactOwner ?? null,
    rescheduleUid: reqBody.rescheduleUid ?? null,
    routedTeamMemberIds: routedTeamMemberIds ?? null,
  });

  const contactOwnerEmail = skipContactOwner ? null : contactOwnerFromReq;

  const allHostUsers = await monitorCallbackAsync(loadAndValidateUsers, {
    req,
    eventType,
    eventTypeId,
    dynamicUserList,
    logger: loggerWithEventDetails,
    routedTeamMemberIds: routedTeamMemberIds ?? null,
    contactOwnerEmail,
    isSameHostReschedule: !!(eventType.rescheduleWithSameRoundRobinHost && reqBody.rescheduleUid),
  });

  // We filter out users but ensure allHostUsers remain same.
  let users = allHostUsers;

  let { locationBodyString, organizerOrFirstDynamicGroupMemberDefaultLocationUrl } = getLocationValuesForDb(
    dynamicUserList,
    users,
    location
  );

  await monitorCallbackAsync(checkBookingAndDurationLimits, {
    eventType,
    reqBodyStart: reqBody.start,
    reqBodyRescheduleUid: reqBody.rescheduleUid,
  });

  const bookingSeat = reqBody.rescheduleUid ? await getSeatedBooking(reqBody.rescheduleUid) : null;
  const rescheduleUid = bookingSeat ? bookingSeat.booking.uid : reqBody.rescheduleUid;

  let originalRescheduledBooking = rescheduleUid
    ? await getOriginalRescheduledBooking(rescheduleUid, !!eventType.seatsPerTimeSlot)
    : null;

  let luckyUserResponse;
  let isFirstSeat = true;

  if (eventType.seatsPerTimeSlot) {
    const booking = await prisma.booking.findFirst({
      where: {
        eventTypeId: eventType.id,
        startTime: new Date(dayjs(reqBody.start).utc().format()),
        status: BookingStatus.ACCEPTED,
      },
    });

    if (booking) isFirstSeat = false;
  }

  //checks what users are available
  if (isFirstSeat) {
    const eventTypeWithUsers: getEventTypeResponse & {
      users: IsFixedAwareUser[];
    } = {
      ...eventType,
      users: users as IsFixedAwareUser[],
      ...(eventType.recurringEvent && {
        recurringEvent: {
          ...eventType.recurringEvent,
          count: recurringCount || eventType.recurringEvent.count,
        },
      }),
    };
    if (req.body.allRecurringDates && req.body.isFirstRecurringSlot) {
      const isTeamEvent =
        eventType.schedulingType === SchedulingType.COLLECTIVE ||
        eventType.schedulingType === SchedulingType.ROUND_ROBIN;

      const fixedUsers = isTeamEvent
        ? eventTypeWithUsers.users.filter((user: IsFixedAwareUser) => user.isFixed)
        : [];

      for (
        let i = 0;
        i < req.body.allRecurringDates.length && i < req.body.numSlotsToCheckForAvailability;
        i++
      ) {
        const start = req.body.allRecurringDates[i].start;
        const end = req.body.allRecurringDates[i].end;
        if (isTeamEvent) {
          // each fixed user must be available
          for (const key in fixedUsers) {
            await ensureAvailableUsers(
              { ...eventTypeWithUsers, users: [fixedUsers[key]] },
              {
                dateFrom: dayjs(start).tz(reqBody.timeZone).format(),
                dateTo: dayjs(end).tz(reqBody.timeZone).format(),
                timeZone: reqBody.timeZone,
                originalRescheduledBooking,
              },
              loggerWithEventDetails,
              shouldServeCache
            );
          }
        } else {
          await ensureAvailableUsers(
            eventTypeWithUsers,
            {
              dateFrom: dayjs(start).tz(reqBody.timeZone).format(),
              dateTo: dayjs(end).tz(reqBody.timeZone).format(),
              timeZone: reqBody.timeZone,
              originalRescheduledBooking,
            },
            loggerWithEventDetails,
            shouldServeCache
          );
        }
      }
    }

    if (!req.body.allRecurringDates || req.body.isFirstRecurringSlot) {
      const availableUsers = await ensureAvailableUsers(
        eventTypeWithUsers,
        {
          dateFrom: dayjs(reqBody.start).tz(reqBody.timeZone).format(),
          dateTo: dayjs(reqBody.end).tz(reqBody.timeZone).format(),
          timeZone: reqBody.timeZone,
          originalRescheduledBooking,
        },
        loggerWithEventDetails,
        shouldServeCache
      );
      const luckyUserPool: IsFixedAwareUser[] = [];
      const fixedUserPool: IsFixedAwareUser[] = [];
      availableUsers.forEach((user) => {
        user.isFixed ? fixedUserPool.push(user) : luckyUserPool.push(user);
      });

      const notAvailableLuckyUsers: typeof users = [];

      loggerWithEventDetails.debug(
        "Computed available users",
        safeStringify({
          availableUsers: availableUsers.map((user) => user.id),
          luckyUserPool: luckyUserPool.map((user) => user.id),
        })
      );

      const luckyUsers: typeof users = buildLuckyUsersWithJustContactOwner({
        contactOwnerEmail: contactOwnerEmail,
        availableUsers,
        fixedUserPool,
      });

      // loop through all non-fixed hosts and get the lucky users
      // This logic doesn't run when contactOwner is used because in that case, luckUsers.length === 1
      while (luckyUserPool.length > 0 && luckyUsers.length < 1 /* TODO: Add variable */) {
        const freeUsers = luckyUserPool.filter(
          (user) => !luckyUsers.concat(notAvailableLuckyUsers).find((existing) => existing.id === user.id)
        );
        // no more freeUsers after subtracting notAvailableLuckyUsers from luckyUsers :(
        if (freeUsers.length === 0) break;
        assertNonEmptyArray(freeUsers); // make sure TypeScript knows it too wih an assertion; the error will never be thrown.
        // freeUsers is ensured
        const originalRescheduledBookingUserId =
          originalRescheduledBooking && originalRescheduledBooking.userId;

        const shouldUseSameRRHost =
          !!originalRescheduledBookingUserId &&
          eventType.schedulingType === SchedulingType.ROUND_ROBIN &&
          eventType.rescheduleWithSameRoundRobinHost &&
          // If it is rerouting, we should not force reschedule with same host.
          // It will be unexpected plus could cause unavailable slots as original host might not be part of routedTeamMemberIds
          !isReroutingCase;

        const userIdsSet = new Set(users.map((user) => user.id));

        let routingFormResponse;

        if (routedTeamMemberIds) {
          routingFormResponse = await prisma.app_RoutingForms_FormResponse.findUnique({
            where: {
              id: routingFormResponseId,
            },
            select: {
              response: true,
              form: {
                select: {
                  routes: true,
                  fields: true,
                },
              },
              chosenRouteId: true,
            },
          });
        }

        const newLuckyUser = shouldUseSameRRHost
          ? freeUsers.find((user) => user.id === originalRescheduledBookingUserId)
          : await getLuckyUser({
              // find a lucky user that is not already in the luckyUsers array
              availableUsers: freeUsers,
              allRRHosts: eventTypeWithUsers.hosts.filter(
                (host) => !host.isFixed && userIdsSet.has(host.user.id)
              ), // users part of virtual queue
              eventType,
              routingFormResponse: routingFormResponse ?? null,
            });
        if (!newLuckyUser) {
          break; // prevent infinite loop
        }
        if (req.body.isFirstRecurringSlot && eventType.schedulingType === SchedulingType.ROUND_ROBIN) {
          // for recurring round robin events check if lucky user is available for next slots
          try {
            for (
              let i = 0;
              i < req.body.allRecurringDates.length && i < req.body.numSlotsToCheckForAvailability;
              i++
            ) {
              const start = req.body.allRecurringDates[i].start;
              const end = req.body.allRecurringDates[i].end;

              await ensureAvailableUsers(
                { ...eventTypeWithUsers, users: [newLuckyUser] },
                {
                  dateFrom: dayjs(start).tz(reqBody.timeZone).format(),
                  dateTo: dayjs(end).tz(reqBody.timeZone).format(),
                  timeZone: reqBody.timeZone,
                  originalRescheduledBooking,
                },
                loggerWithEventDetails,
                shouldServeCache
              );
            }
            // if no error, then lucky user is available for the next slots
            luckyUsers.push(newLuckyUser);
          } catch {
            notAvailableLuckyUsers.push(newLuckyUser);
            loggerWithEventDetails.info(
              `Round robin host ${newLuckyUser.name} not available for first two slots. Trying to find another host.`
            );
          }
        } else {
          luckyUsers.push(newLuckyUser);
        }
      }
      // ALL fixed users must be available
      if (fixedUserPool.length !== users.filter((user) => user.isFixed).length) {
        throw new Error(ErrorCode.HostsUnavailableForBooking);
      }
      // Pushing fixed user before the luckyUser guarantees the (first) fixed user as the organizer.
      users = [...fixedUserPool, ...luckyUsers];
      luckyUserResponse = { luckyUsers: luckyUsers.map((u) => u.id) };
      troubleshooterData = {
        ...troubleshooterData,
        luckyUsers: luckyUsers.map((u) => u.id),
        fixedUsers: fixedUserPool.map((u) => u.id),
        luckyUserPool: luckyUserPool.map((u) => u.id),
      };
    } else if (req.body.allRecurringDates && eventType.schedulingType === SchedulingType.ROUND_ROBIN) {
      // all recurring slots except the first one
      const luckyUsersFromFirstBooking = luckyUsers
        ? eventTypeWithUsers.users.filter((user) => luckyUsers.find((luckyUserId) => luckyUserId === user.id))
        : [];
      const fixedHosts = eventTypeWithUsers.users.filter((user: IsFixedAwareUser) => user.isFixed);
      users = [...fixedHosts, ...luckyUsersFromFirstBooking];
      troubleshooterData = {
        ...troubleshooterData,
        luckyUsersFromFirstBooking: luckyUsersFromFirstBooking.map((u) => u.id),
        fixedUsers: fixedHosts.map((u) => u.id),
      };
    }
  }

  if (users.length === 0 && eventType.schedulingType === SchedulingType.ROUND_ROBIN) {
    loggerWithEventDetails.error(`No available users found for round robin event.`);
    throw new Error(ErrorCode.NoAvailableUsersFound);
  }

  // If the team member is requested then they should be the organizer
  const organizerUser = reqBody.teamMemberEmail
    ? users.find((user) => user.email === reqBody.teamMemberEmail) ?? users[0]
    : users[0];

  const tOrganizer = await getTranslation(organizerUser?.locale ?? "en", "common");
  const allCredentials = await getAllCredentials(organizerUser, eventType);

  const { userReschedulingIsOwner, isConfirmedByDefault } = await getRequiresConfirmationFlags({
    eventType,
    bookingStartTime: reqBody.start,
    userId,
    originalRescheduledBookingOrganizerId: originalRescheduledBooking?.user?.id,
    paymentAppData,
    bookerEmail,
  });

  // If the Organizer himself is rescheduling, the booker should be sent the communication in his timezone and locale.
  const attendeeInfoOnReschedule =
    userReschedulingIsOwner && originalRescheduledBooking
      ? originalRescheduledBooking.attendees.find((attendee) => attendee.email === bookerEmail)
      : null;

  const attendeeLanguage = attendeeInfoOnReschedule ? attendeeInfoOnReschedule.locale : language;
  const attendeeTimezone = attendeeInfoOnReschedule ? attendeeInfoOnReschedule.timeZone : reqBody.timeZone;

  const tAttendees = await getTranslation(attendeeLanguage ?? "en", "common");

  const isManagedEventType = !!eventType.parentId;

  // If location passed is empty , use default location of event
  // If location of event is not set , use host default
  if (locationBodyString.trim().length == 0) {
    if (eventType.locations.length > 0) {
      locationBodyString = eventType.locations[0].type;
    } else {
      locationBodyString = OrganizerDefaultConferencingAppType;
    }
  }
  // use host default
  if (locationBodyString == OrganizerDefaultConferencingAppType) {
    const metadataParseResult = userMetadataSchema.safeParse(organizerUser.metadata);
    const organizerMetadata = metadataParseResult.success ? metadataParseResult.data : undefined;
    if (organizerMetadata?.defaultConferencingApp?.appSlug) {
      const app = getAppFromSlug(organizerMetadata?.defaultConferencingApp?.appSlug);
      locationBodyString = app?.appData?.location?.type || locationBodyString;
      if (isManagedEventType || isTeamEventType) {
        organizerOrFirstDynamicGroupMemberDefaultLocationUrl =
          organizerMetadata?.defaultConferencingApp?.appLink;
      }
    } else {
      locationBodyString = "integrations:daily";
    }
  }

  const invitee: Invitee = [
    {
      email: bookerEmail,
      name: fullName,
      phoneNumber: bookerPhoneNumber,
      firstName: (typeof bookerName === "object" && bookerName.firstName) || "",
      lastName: (typeof bookerName === "object" && bookerName.lastName) || "",
      timeZone: attendeeTimezone,
      language: { translate: tAttendees, locale: attendeeLanguage ?? "en" },
    },
  ];

  const blacklistedGuestEmails = process.env.BLACKLISTED_GUEST_EMAILS
    ? process.env.BLACKLISTED_GUEST_EMAILS.split(",")
    : [];

  const guestsRemoved: string[] = [];
  const guests = (reqGuests || []).reduce((guestArray, guest) => {
    const baseGuestEmail = extractBaseEmail(guest).toLowerCase();
    if (blacklistedGuestEmails.some((e) => e.toLowerCase() === baseGuestEmail)) {
      guestsRemoved.push(guest);
      return guestArray;
    }
    // If it's a team event, remove the team member from guests
    if (isTeamEventType && users.some((user) => user.email === guest)) {
      return guestArray;
    }
    guestArray.push({
      email: guest,
      name: "",
      firstName: "",
      lastName: "",
      timeZone: attendeeTimezone,
      language: { translate: tGuests, locale: "en" },
    });
    return guestArray;
  }, [] as Invitee);

  if (guestsRemoved.length > 0) {
    log.info("Removed guests from the booking", guestsRemoved);
  }

  const seed = `${organizerUser.username}:${dayjs(reqBody.start).utc().format()}:${new Date().getTime()}`;
  const uid = translator.fromUUID(uuidv5(seed, uuidv5.URL));

  // For static link based video apps, it would have the static URL value instead of it's type(e.g. integrations:campfire_video)
  // This ensures that createMeeting isn't called for static video apps as bookingLocation becomes just a regular value for them.
  const { bookingLocation, conferenceCredentialId } = organizerOrFirstDynamicGroupMemberDefaultLocationUrl
    ? {
        bookingLocation: organizerOrFirstDynamicGroupMemberDefaultLocationUrl,
        conferenceCredentialId: undefined,
      }
    : getLocationValueForDB(locationBodyString, eventType.locations);

  const customInputs = getCustomInputsResponses(reqBody, eventType.customInputs);
  const teamDestinationCalendars: DestinationCalendar[] = [];

  // Organizer or user owner of this event type it's not listed as a team member.
  const teamMemberPromises = users
    .filter((user) => user.email !== organizerUser.email)
    .map(async (user) => {
      // TODO: Add back once EventManager tests are ready https://github.com/calcom/cal.com/pull/14610#discussion_r1567817120
      // push to teamDestinationCalendars if it's a team event but collective only
      if (isTeamEventType && eventType.schedulingType === "COLLECTIVE" && user.destinationCalendar) {
        teamDestinationCalendars.push({
          ...user.destinationCalendar,
          externalId: processExternalId(user.destinationCalendar),
        });
      }

      return {
        id: user.id,
        email: user.email ?? "",
        name: user.name ?? "",
        firstName: "",
        lastName: "",
        timeZone: user.timeZone,
        language: {
          translate: await getTranslation(user.locale ?? "en", "common"),
          locale: user.locale ?? "en",
        },
      };
    });
  const teamMembers = await Promise.all(teamMemberPromises);

  const attendeesList = [...invitee, ...guests];

  const responses = reqBody.responses || null;
  const evtName = !eventType?.isDynamic ? eventType.eventName : responses?.title;
  const eventNameObject = {
    //TODO: Can we have an unnamed attendee? If not, I would really like to throw an error here.
    attendeeName: fullName || "Nameless",
    eventType: eventType.title,
    eventName: evtName,
    // we send on behalf of team if >1 round robin attendee | collective
    teamName: eventType.schedulingType === "COLLECTIVE" || users.length > 1 ? eventType.team?.name : null,
    // TODO: Can we have an unnamed organizer? If not, I would really like to throw an error here.
    host: organizerUser.name || "Nameless",
    location: bookingLocation,
    eventDuration: eventType.length,
    bookingFields: { ...responses },
    t: tOrganizer,
  };

  const iCalUID = getICalUID({
    event: { iCalUID: originalRescheduledBooking?.iCalUID, uid: originalRescheduledBooking?.uid },
    uid,
  });
  // For bookings made before introducing iCalSequence, assume that the sequence should start at 1. For new bookings start at 0.
  const iCalSequence = getICalSequence(originalRescheduledBooking);
  const organizerOrganizationProfile = await prisma.profile.findFirst({
    where: {
      userId: organizerUser.id,
      username: dynamicUserList[0],
    },
  });

  const organizerOrganizationId = organizerOrganizationProfile?.organizationId;
  const bookerUrl = eventType.team
    ? await getBookerBaseUrl(eventType.team.parentId)
    : await getBookerBaseUrl(organizerOrganizationId ?? null);

  const destinationCalendar = eventType.destinationCalendar
    ? [eventType.destinationCalendar]
    : organizerUser.destinationCalendar
    ? [organizerUser.destinationCalendar]
    : null;

  let organizerEmail = organizerUser.email || "Email-less";
  if (eventType.useEventTypeDestinationCalendarEmail && destinationCalendar?.[0]?.primaryEmail) {
    organizerEmail = destinationCalendar[0].primaryEmail;
  } else if (eventType.secondaryEmailId && eventType.secondaryEmail?.email) {
    organizerEmail = eventType.secondaryEmail.email;
  }

  //udpate cal event responses with latest location value , later used by webhook
  if (reqBody.calEventResponses)
    reqBody.calEventResponses["location"].value = {
      value: platformBookingLocation ?? bookingLocation,
      optionValue: "",
    };

  const eventName = getEventName(eventNameObject);
  let evt: CalendarEvent = {
    bookerUrl,
    type: eventType.slug,
    title: eventName, //this needs to be either forced in english, or fetched for each attendee and organizer separately
    description: eventType.description,
    additionalNotes,
    customInputs,
    startTime: dayjs(reqBody.start).utc().format(),
    endTime: dayjs(reqBody.end).utc().format(),
    organizer: {
      id: organizerUser.id,
      name: organizerUser.name || "Nameless",
      email: organizerEmail,
      username: organizerUser.username || undefined,
      timeZone: organizerUser.timeZone,
      language: { translate: tOrganizer, locale: organizerUser.locale ?? "en" },
      timeFormat: getTimeFormatStringFromUserTimeFormat(organizerUser.timeFormat),
    },
    responses: reqBody.calEventResponses || null,
    userFieldsResponses: reqBody.calEventUserFieldsResponses || null,
    attendees: attendeesList,
    location: platformBookingLocation ?? bookingLocation, // Will be processed by the EventManager later.
    conferenceCredentialId,
    destinationCalendar,
    hideCalendarNotes: eventType.hideCalendarNotes,
    hideCalendarEventDetails: eventType.hideCalendarEventDetails,
    requiresConfirmation: !isConfirmedByDefault,
    eventTypeId: eventType.id,
    // if seats are not enabled we should default true
    seatsShowAttendees: eventType.seatsPerTimeSlot ? eventType.seatsShowAttendees : true,
    seatsPerTimeSlot: eventType.seatsPerTimeSlot,
    seatsShowAvailabilityCount: eventType.seatsPerTimeSlot ? eventType.seatsShowAvailabilityCount : true,
    schedulingType: eventType.schedulingType,
    iCalUID,
    iCalSequence,
    platformClientId,
    platformRescheduleUrl,
    platformCancelUrl,
    platformBookingUrl,
    oneTimePassword: isConfirmedByDefault ? null : undefined,
  };

  if (req.body.thirdPartyRecurringEventId) {
    evt.existingRecurringEvent = {
      recurringEventId: req.body.thirdPartyRecurringEventId,
    };
  }

  if (isTeamEventType && eventType.schedulingType === "COLLECTIVE") {
    evt.destinationCalendar?.push(...teamDestinationCalendars);
  }

  // data needed for triggering webhooks
  const eventTypeInfo: EventTypeInfo = {
    eventTitle: eventType.title,
    eventDescription: eventType.description,
    price: paymentAppData.price,
    currency: eventType.currency,
    length: dayjs(reqBody.end).diff(dayjs(reqBody.start), "minutes"),
  };

  const teamId = await getTeamIdFromEventType({ eventType });

  const triggerForUser = !teamId || (teamId && eventType.parentId);

  const organizerUserId = triggerForUser ? organizerUser.id : null;

  const orgId = await getOrgIdFromMemberOrTeamId({ memberId: organizerUserId, teamId });

  const subscriberOptions: GetSubscriberOptions = {
    userId: organizerUserId,
    eventTypeId,
    triggerEvent: WebhookTriggerEvents.BOOKING_CREATED,
    teamId,
    orgId,
    oAuthClientId: platformClientId,
  };

  const eventTrigger: WebhookTriggerEvents = rescheduleUid
    ? WebhookTriggerEvents.BOOKING_RESCHEDULED
    : WebhookTriggerEvents.BOOKING_CREATED;

  subscriberOptions.triggerEvent = eventTrigger;

  const subscriberOptionsMeetingEnded = {
    userId: triggerForUser ? organizerUser.id : null,
    eventTypeId,
    triggerEvent: WebhookTriggerEvents.MEETING_ENDED,
    teamId,
    orgId,
    oAuthClientId: platformClientId,
  };

  const subscriberOptionsMeetingStarted = {
    userId: triggerForUser ? organizerUser.id : null,
    eventTypeId,
    triggerEvent: WebhookTriggerEvents.MEETING_STARTED,
    teamId,
    orgId,
    oAuthClientId: platformClientId,
  };

  const workflows = await getAllWorkflowsFromEventType(
    {
      ...eventType,
      metadata: eventTypeMetaDataSchemaWithTypedApps.parse(eventType.metadata),
    },
    organizerUser.id
  );

  if (isTeamEventType) {
    evt.team = {
      members: teamMembers,
      name: eventType.team?.name || "Nameless",
      id: eventType.team?.id ?? 0,
    };
  }

  // For seats, if the booking already exists then we want to add the new attendee to the existing booking
  if (eventType.seatsPerTimeSlot) {
    const newBooking = await handleSeats({
      rescheduleUid,
      reqBookingUid: reqBody.bookingUid,
      eventType,
      evt: { ...evt, bookerUrl },
      invitee,
      allCredentials,
      organizerUser,
      originalRescheduledBooking,
      bookerEmail,
      bookerPhoneNumber,
      tAttendees,
      bookingSeat,
      reqUserId: req.userId,
      rescheduleReason,
      reqBodyUser: reqBody.user,
      noEmail,
      isConfirmedByDefault,
      additionalNotes,
      reqAppsStatus,
      attendeeLanguage,
      paymentAppData,
      fullName,
      smsReminderNumber,
      eventTypeInfo,
      uid,
      eventTypeId,
      reqBodyMetadata: reqBody.metadata,
      subscriberOptions,
      eventTrigger,
      responses,
      workflows,
      rescheduledBy: reqBody.rescheduledBy,
      isDryRun,
    });

    if (newBooking) {
      req.statusCode = 201;
      const bookingResponse = {
        ...newBooking,
        user: {
          ...newBooking.user,
          email: null,
        },
        paymentRequired: false,
        isDryRun: isDryRun,
        ...(isDryRun ? { troubleshooterData } : {}),
      };
      return {
        ...bookingResponse,
        ...luckyUserResponse,
      };
    } else {
      // Rescheduling logic for the original seated event was handled in handleSeats
      // We want to use new booking logic for the new time slot
      originalRescheduledBooking = null;
      evt.iCalUID = getICalUID({
        attendeeId: bookingSeat?.attendeeId,
      });
    }
  }

  if (reqBody.recurringEventId && eventType.recurringEvent) {
    // Overriding the recurring event configuration count to be the actual number of events booked for
    // the recurring event (equal or less than recurring event configuration count)
    eventType.recurringEvent = Object.assign({}, eventType.recurringEvent, { count: recurringCount });
    evt.recurringEvent = eventType.recurringEvent;
  }

  const changedOrganizer =
    !!originalRescheduledBooking &&
    eventType.schedulingType === SchedulingType.ROUND_ROBIN &&
    originalRescheduledBooking.userId !== evt.organizer.id;

  let results: EventResult<AdditionalInformation & { url?: string; iCalUID?: string }>[] = [];
  let referencesToCreate: PartialReference[] = [];

  let booking: CreatedBooking | null = null;

  loggerWithEventDetails.debug(
    "Going to create booking in DB now",
    safeStringify({
      organizerUser: organizerUser.id,
      attendeesList: attendeesList.map((guest) => ({ timeZone: guest.timeZone })),
      requiresConfirmation: evt.requiresConfirmation,
      isConfirmedByDefault,
      userReschedulingIsOwner,
    })
  );

  try {
    if (!isDryRun) {
      booking = await monitorCallbackAsync(createBooking, {
        uid,
        rescheduledBy: reqBody.rescheduledBy,
        routingFormResponseId: routingFormResponseId,
        reroutingFormResponses: reroutingFormResponses ?? null,
        reqBody: {
          user: reqBody.user,
          metadata: reqBody.metadata,
          recurringEventId: reqBody.recurringEventId,
        },
        eventType: {
          eventTypeData: eventType,
          id: eventTypeId,
          slug: eventTypeSlug,
          organizerUser,
          isConfirmedByDefault,
          paymentAppData,
        },
        input: {
          bookerEmail,
          rescheduleReason,
          changedOrganizer,
          smsReminderNumber,
          responses,
        },
        evt,
        originalRescheduledBooking,
      });

      if (booking?.userId) {
        const usersRepository = new UsersRepository();
        await usersRepository.updateLastActiveAt(booking.userId);
      }

      // If it's a round robin event, record the reason for the host assignment
      if (eventType.schedulingType === SchedulingType.ROUND_ROBIN) {
        if (reqBody.crmOwnerRecordType && reqBody.crmAppSlug && contactOwnerEmail && routingFormResponseId) {
          await monitorCallbackAsync(AssignmentReasonRecorder.CRMOwnership, {
            bookingId: booking.id,
            crmAppSlug: reqBody.crmAppSlug,
            teamMemberEmail: contactOwnerEmail,
            recordType: reqBody.crmOwnerRecordType,
            routingFormResponseId,
          });
        } else if (routingFormResponseId && teamId) {
          await monitorCallbackAsync(AssignmentReasonRecorder.routingFormRoute, {
            bookingId: booking.id,
            routingFormResponseId,
            organizerId: organizerUser.id,
            teamId,
          });
        }
      }

      evt.uid = booking.uid ?? null;
      evt.oneTimePassword = booking.oneTimePassword ?? null;
      if (booking && booking.id && eventType.seatsPerTimeSlot) {
        const currentAttendee = booking.attendees.find(
          (attendee) =>
            attendee.email === req.body.responses.email ||
            (req.body.responses.attendeePhoneNumber &&
              attendee.phoneNumber === req.body.responses.attendeePhoneNumber)
        );

        // Save description to bookingSeat
        const uniqueAttendeeId = uuid();
        await prisma.bookingSeat.create({
          data: {
            referenceUid: uniqueAttendeeId,
            data: {
              description: additionalNotes,
              responses,
            },
            metadata: reqBody.metadata,
            booking: {
              connect: {
                id: booking.id,
              },
            },
            attendee: {
              connect: {
                id: currentAttendee?.id,
              },
            },
          },
        });
        evt.attendeeSeatId = uniqueAttendeeId;
      }
    } else {
      const { booking: dryRunBooking, troubleshooterData: _troubleshooterData } = buildDryRunBooking({
        eventTypeId,
        organizerUser,
        eventName,
        startTime: reqBody.start,
        endTime: reqBody.end,
        contactOwnerFromReq,
        contactOwnerEmail,
        allHostUsers,
        isManagedEventType,
      });
      booking = dryRunBooking;
      troubleshooterData = {
        ...troubleshooterData,
        ..._troubleshooterData,
      };
    }
  } catch (_err) {
    const err = getErrorFromUnknown(_err);
    loggerWithEventDetails.error(
      `Booking ${eventTypeId} failed`,
      "Error when saving booking to db",
      err.message
    );
    if (err.code === "P2002") {
      throw new HttpError({ statusCode: 409, message: "booking_conflict" });
    }
    throw err;
  }

  // After polling videoBusyTimes, credentials might have been changed due to refreshment, so query them again.
  const credentials = await monitorCallbackAsync(refreshCredentials, allCredentials);
  const apps = eventTypeAppMetadataOptionalSchema.parse(eventType?.metadata?.apps);
  const eventManager = !isDryRun
    ? new EventManager({ ...organizerUser, credentials }, apps)
    : buildDryRunEventManager();

  let videoCallUrl;

  //this is the actual rescheduling logic
  if (!eventType.seatsPerTimeSlot && originalRescheduledBooking?.uid) {
    log.silly("Rescheduling booking", originalRescheduledBooking.uid);
    // cancel workflow reminders from previous rescheduled booking
    await WorkflowRepository.deleteAllWorkflowReminders(originalRescheduledBooking.workflowReminders);

    evt = addVideoCallDataToEvent(originalRescheduledBooking.references, evt);

    // If organizer is changed in RR event then we need to delete the previous host destination calendar events
    const previousHostDestinationCalendar = originalRescheduledBooking?.destinationCalendar
      ? [originalRescheduledBooking?.destinationCalendar]
      : [];

    if (changedOrganizer) {
      evt.title = getEventName(eventNameObject);
      // location might changed and will be new created in eventManager.create (organizer default location)
      evt.videoCallData = undefined;
      // To prevent "The requested identifier already exists" error while updating event, we need to remove iCalUID
      evt.iCalUID = undefined;
    } else {
      // In case of rescheduling, we need to keep the previous host destination calendar
      evt.destinationCalendar = originalRescheduledBooking?.destinationCalendar
        ? [originalRescheduledBooking?.destinationCalendar]
        : evt.destinationCalendar;
    }

    const updateManager = await eventManager.reschedule(
      evt,
      originalRescheduledBooking.uid,
      undefined,
      changedOrganizer,
      previousHostDestinationCalendar
    );
    // This gets overridden when updating the event - to check if notes have been hidden or not. We just reset this back
    // to the default description when we are sending the emails.
    evt.description = eventType.description;

    results = updateManager.results;
    referencesToCreate = updateManager.referencesToCreate;

    videoCallUrl = evt.videoCallData && evt.videoCallData.url ? evt.videoCallData.url : null;

    // This gets overridden when creating the event - to check if notes have been hidden or not. We just reset this back
    // to the default description when we are sending the emails.
    evt.description = eventType.description;

    const { metadata: videoMetadata, videoCallUrl: _videoCallUrl } = getVideoCallDetails({
      results,
    });

    let metadata: AdditionalInformation = {};
    metadata = videoMetadata;
    videoCallUrl = _videoCallUrl;

    const isThereAnIntegrationError = results && results.some((res) => !res.success);

    if (isThereAnIntegrationError) {
      const error = {
        errorCode: "BookingReschedulingMeetingFailed",
        message: "Booking Rescheduling failed",
      };

      loggerWithEventDetails.error(
        `EventManager.reschedule failure in some of the integrations ${organizerUser.username}`,
        safeStringify({ error, results })
      );
    } else {
      if (results.length) {
        // Handle Google Meet results
        // We use the original booking location since the evt location changes to daily
        if (bookingLocation === MeetLocationType) {
          const googleMeetResult = {
            appName: GoogleMeetMetadata.name,
            type: "conferencing",
            uid: results[0].uid,
            originalEvent: results[0].originalEvent,
          };

          // Find index of google_calendar inside createManager.referencesToCreate
          const googleCalIndex = updateManager.referencesToCreate.findIndex(
            (ref) => ref.type === "google_calendar"
          );
          const googleCalResult = results[googleCalIndex];

          if (!googleCalResult) {
            loggerWithEventDetails.warn("Google Calendar not installed but using Google Meet as location");
            results.push({
              ...googleMeetResult,
              success: false,
              calWarnings: [tOrganizer("google_meet_warning")],
            });
          }

          const googleHangoutLink = Array.isArray(googleCalResult?.updatedEvent)
            ? googleCalResult.updatedEvent[0]?.hangoutLink
            : googleCalResult?.updatedEvent?.hangoutLink ?? googleCalResult?.createdEvent?.hangoutLink;

          if (googleHangoutLink) {
            results.push({
              ...googleMeetResult,
              success: true,
            });

            // Add google_meet to referencesToCreate in the same index as google_calendar
            updateManager.referencesToCreate[googleCalIndex] = {
              ...updateManager.referencesToCreate[googleCalIndex],
              meetingUrl: googleHangoutLink,
            };

            // Also create a new referenceToCreate with type video for google_meet
            updateManager.referencesToCreate.push({
              type: "google_meet_video",
              meetingUrl: googleHangoutLink,
              uid: googleCalResult.uid,
              credentialId: updateManager.referencesToCreate[googleCalIndex].credentialId,
            });
          } else if (googleCalResult && !googleHangoutLink) {
            results.push({
              ...googleMeetResult,
              success: false,
            });
          }
        }
        const createdOrUpdatedEvent = Array.isArray(results[0]?.updatedEvent)
          ? results[0]?.updatedEvent[0]
          : results[0]?.updatedEvent ?? results[0]?.createdEvent;
        metadata.hangoutLink = createdOrUpdatedEvent?.hangoutLink;
        metadata.conferenceData = createdOrUpdatedEvent?.conferenceData;
        metadata.entryPoints = createdOrUpdatedEvent?.entryPoints;
        evt.appsStatus = handleAppsStatus(results, booking, reqAppsStatus);
        videoCallUrl =
          metadata.hangoutLink ||
          createdOrUpdatedEvent?.url ||
          organizerOrFirstDynamicGroupMemberDefaultLocationUrl ||
          getVideoCallUrlFromCalEvent(evt) ||
          videoCallUrl;
      }

      const calendarResult = results.find((result) => result.type.includes("_calendar"));

      evt.iCalUID = Array.isArray(calendarResult?.updatedEvent)
        ? calendarResult?.updatedEvent[0]?.iCalUID
        : calendarResult?.updatedEvent?.iCalUID || undefined;
    }

    evt.appsStatus = handleAppsStatus(results, booking, reqAppsStatus);

    if (noEmail !== true && isConfirmedByDefault) {
      const copyEvent = cloneDeep(evt);
      const copyEventAdditionalInfo = {
        ...copyEvent,
        additionalInformation: metadata,
        additionalNotes, // Resets back to the additionalNote input and not the override value
        cancellationReason: `$RCH$${rescheduleReason ? rescheduleReason : ""}`, // Removable code prefix to differentiate cancellation from rescheduling for email
      };
      loggerWithEventDetails.debug("Emails: Sending rescheduled emails for booking confirmation");

      /*
        handle emails for round robin
          - if booked rr host is the same, then rescheduling email
          - if new rr host is booked, then cancellation email to old host and confirmation email to new host
      */
      if (eventType.schedulingType === SchedulingType.ROUND_ROBIN) {
        const originalBookingMemberEmails: Person[] = [];

        for (const user of originalRescheduledBooking.attendees) {
          const translate = await getTranslation(user.locale ?? "en", "common");
          originalBookingMemberEmails.push({
            name: user.name,
            email: user.email,
            timeZone: user.timeZone,
            phoneNumber: user.phoneNumber,
            language: { translate, locale: user.locale ?? "en" },
          });
        }
        if (originalRescheduledBooking.user) {
          const translate = await getTranslation(originalRescheduledBooking.user.locale ?? "en", "common");
          originalBookingMemberEmails.push({
            ...originalRescheduledBooking.user,
            name: originalRescheduledBooking.user.name || "",
            language: { translate, locale: originalRescheduledBooking.user.locale ?? "en" },
          });
        }

        const newBookingMemberEmails: Person[] =
          copyEvent.team?.members
            .map((member) => member)
            .concat(copyEvent.organizer)
            .concat(copyEvent.attendees) || [];

        const matchOriginalMemberWithNewMember = (originalMember: Person, newMember: Person) => {
          return originalMember.email === newMember.email;
        };

        // scheduled Emails
        const newBookedMembers = newBookingMemberEmails.filter(
          (member) =>
            !originalBookingMemberEmails.find((originalMember) =>
              matchOriginalMemberWithNewMember(originalMember, member)
            )
        );
        // cancelled Emails
        const cancelledMembers = originalBookingMemberEmails.filter(
          (member) =>
            !newBookingMemberEmails.find((newMember) => matchOriginalMemberWithNewMember(member, newMember))
        );
        // rescheduled Emails
        const rescheduledMembers = newBookingMemberEmails.filter((member) =>
          originalBookingMemberEmails.find((orignalMember) =>
            matchOriginalMemberWithNewMember(orignalMember, member)
          )
        );

        if (!isDryRun) {
          sendRoundRobinRescheduledEmailsAndSMS(
            copyEventAdditionalInfo,
            rescheduledMembers,
            eventType.metadata
          );
          sendRoundRobinScheduledEmailsAndSMS({
            calEvent: copyEventAdditionalInfo,
            members: newBookedMembers,
            eventTypeMetadata: eventType.metadata,
          });
          sendRoundRobinCancelledEmailsAndSMS(copyEventAdditionalInfo, cancelledMembers, eventType.metadata);
        }
      } else {
        if (!isDryRun) {
          // send normal rescheduled emails (non round robin event, where organizers stay the same)
          await sendRescheduledEmailsAndSMS(
            {
              ...copyEvent,
              additionalInformation: metadata,
              additionalNotes, // Resets back to the additionalNote input and not the override value
              cancellationReason: `$RCH$${rescheduleReason ? rescheduleReason : ""}`, // Removable code prefix to differentiate cancellation from rescheduling for email
            },
            eventType?.metadata
          );
        }
      }
    }
    // If it's not a reschedule, doesn't require confirmation and there's no price,
    // Create a booking
  } else if (isConfirmedByDefault) {
    // Use EventManager to conditionally use all needed integrations.
    const createManager = await eventManager.create(evt);
    if (evt.location) {
      booking.location = evt.location;
    }
    // This gets overridden when creating the event - to check if notes have been hidden or not. We just reset this back
    // to the default description when we are sending the emails.
    evt.description = eventType.description;

    results = createManager.results;
    referencesToCreate = createManager.referencesToCreate;
    videoCallUrl = evt.videoCallData && evt.videoCallData.url ? evt.videoCallData.url : null;

    if (results.length > 0 && results.every((res) => !res.success)) {
      const error = {
        errorCode: "BookingCreatingMeetingFailed",
        message: "Booking failed",
      };

      loggerWithEventDetails.error(
        `EventManager.create failure in some of the integrations ${organizerUser.username}`,
        safeStringify({ error, results })
      );
    } else {
      const additionalInformation: AdditionalInformation = {};

      if (results.length) {
        // Handle Google Meet results
        // We use the original booking location since the evt location changes to daily
        if (bookingLocation === MeetLocationType) {
          const googleMeetResult = {
            appName: GoogleMeetMetadata.name,
            type: "conferencing",
            uid: results[0].uid,
            originalEvent: results[0].originalEvent,
          };

          // Find index of google_calendar inside createManager.referencesToCreate
          const googleCalIndex = createManager.referencesToCreate.findIndex(
            (ref) => ref.type === "google_calendar"
          );
          const googleCalResult = results[googleCalIndex];

          if (!googleCalResult) {
            loggerWithEventDetails.warn("Google Calendar not installed but using Google Meet as location");
            results.push({
              ...googleMeetResult,
              success: false,
              calWarnings: [tOrganizer("google_meet_warning")],
            });
          }

          if (googleCalResult?.createdEvent?.hangoutLink) {
            results.push({
              ...googleMeetResult,
              success: true,
            });

            // Add google_meet to referencesToCreate in the same index as google_calendar
            createManager.referencesToCreate[googleCalIndex] = {
              ...createManager.referencesToCreate[googleCalIndex],
              meetingUrl: googleCalResult.createdEvent.hangoutLink,
            };

            // Also create a new referenceToCreate with type video for google_meet
            createManager.referencesToCreate.push({
              type: "google_meet_video",
              meetingUrl: googleCalResult.createdEvent.hangoutLink,
              uid: googleCalResult.uid,
              credentialId: createManager.referencesToCreate[googleCalIndex].credentialId,
            });
          } else if (googleCalResult && !googleCalResult.createdEvent?.hangoutLink) {
            results.push({
              ...googleMeetResult,
              success: false,
            });
          }
        }
        // TODO: Handle created event metadata more elegantly
        additionalInformation.hangoutLink = results[0].createdEvent?.hangoutLink;
        additionalInformation.conferenceData = results[0].createdEvent?.conferenceData;
        additionalInformation.entryPoints = results[0].createdEvent?.entryPoints;
        evt.appsStatus = handleAppsStatus(results, booking, reqAppsStatus);
        videoCallUrl =
          additionalInformation.hangoutLink ||
          organizerOrFirstDynamicGroupMemberDefaultLocationUrl ||
          videoCallUrl;

        if (!isDryRun && evt.iCalUID !== booking.iCalUID) {
          // The eventManager could change the iCalUID. At this point we can update the DB record
          await prisma.booking.update({
            where: {
              id: booking.id,
            },
            data: {
              iCalUID: evt.iCalUID || booking.iCalUID,
            },
          });
        }
      }
      if (noEmail !== true) {
        let isHostConfirmationEmailsDisabled = false;
        let isAttendeeConfirmationEmailDisabled = false;

        isHostConfirmationEmailsDisabled =
          eventType.metadata?.disableStandardEmails?.confirmation?.host || false;
        isAttendeeConfirmationEmailDisabled =
          eventType.metadata?.disableStandardEmails?.confirmation?.attendee || false;

        if (isHostConfirmationEmailsDisabled) {
          isHostConfirmationEmailsDisabled = allowDisablingHostConfirmationEmails(workflows);
        }

        if (isAttendeeConfirmationEmailDisabled) {
          isAttendeeConfirmationEmailDisabled = allowDisablingAttendeeConfirmationEmails(workflows);
        }

        loggerWithEventDetails.debug(
          "Emails: Sending scheduled emails for booking confirmation",
          safeStringify({
            calEvent: getPiiFreeCalendarEvent(evt),
          })
        );

        if (!isDryRun) {
          await monitorCallbackAsync(
            sendScheduledEmailsAndSMS,
            {
              ...evt,
              additionalInformation,
              additionalNotes,
              customInputs,
            },
            eventNameObject,
            isHostConfirmationEmailsDisabled,
            isAttendeeConfirmationEmailDisabled,
            eventType.metadata
          );
        }
      }
    }
  } else {
    // If isConfirmedByDefault is false, then booking can't be considered ACCEPTED and thus EventManager has no role to play. Booking is created as PENDING
    loggerWithEventDetails.debug(
      `EventManager doesn't need to create or reschedule event for booking ${organizerUser.username}`,
      safeStringify({
        calEvent: getPiiFreeCalendarEvent(evt),
        isConfirmedByDefault,
        paymentValue: paymentAppData.price,
      })
    );
  }

  const bookingRequiresPayment =
    !Number.isNaN(paymentAppData.price) &&
    paymentAppData.price > 0 &&
    !originalRescheduledBooking?.paid &&
    !!booking;

  if (!isConfirmedByDefault && noEmail !== true && !bookingRequiresPayment) {
    loggerWithEventDetails.debug(
      `Emails: Booking ${organizerUser.username} requires confirmation, sending request emails`,
      safeStringify({
        calEvent: getPiiFreeCalendarEvent(evt),
      })
    );
    if (!isDryRun) {
      await monitorCallbackAsync(sendOrganizerRequestEmail, { ...evt, additionalNotes }, eventType.metadata);
      await monitorCallbackAsync(
        sendAttendeeRequestEmailAndSMS,
        { ...evt, additionalNotes },
        attendeesList[0],
        eventType.metadata
      );
    }
  }

  if (booking.location?.startsWith("http")) {
    videoCallUrl = booking.location;
  }

  const metadata = videoCallUrl
    ? {
        videoCallUrl: getVideoCallUrlFromCalEvent(evt) || videoCallUrl,
      }
    : undefined;

  const webhookData: EventPayloadType = {
    ...evt,
    ...eventTypeInfo,
    bookingId: booking?.id,
    rescheduleId: originalRescheduledBooking?.id || undefined,
    rescheduleUid,
    rescheduleStartTime: originalRescheduledBooking?.startTime
      ? dayjs(originalRescheduledBooking?.startTime).utc().format()
      : undefined,
    rescheduleEndTime: originalRescheduledBooking?.endTime
      ? dayjs(originalRescheduledBooking?.endTime).utc().format()
      : undefined,
    metadata: { ...metadata, ...reqBody.metadata },
    eventTypeId,
    status: "ACCEPTED",
    smsReminderNumber: booking?.smsReminderNumber || undefined,
    rescheduledBy: reqBody.rescheduledBy,
  };

  if (bookingRequiresPayment) {
    loggerWithEventDetails.debug(`Booking ${organizerUser.username} requires payment`);
    // Load credentials.app.categories
    const credentialPaymentAppCategories = await prisma.credential.findMany({
      where: {
        ...(paymentAppData.credentialId ? { id: paymentAppData.credentialId } : { userId: organizerUser.id }),
        app: {
          categories: {
            hasSome: ["payment"],
          },
        },
      },
      select: {
        key: true,
        appId: true,
        app: {
          select: {
            categories: true,
            dirName: true,
          },
        },
      },
    });
    const eventTypePaymentAppCredential = credentialPaymentAppCategories.find((credential) => {
      return credential.appId === paymentAppData.appId;
    });

    if (!eventTypePaymentAppCredential) {
      throw new HttpError({ statusCode: 400, message: "Missing payment credentials" });
    }

    // Convert type of eventTypePaymentAppCredential to appId: EventTypeAppList
    if (!booking.user) booking.user = organizerUser;
    const payment = await handlePayment({
      evt,
      selectedEventType: eventType,
      paymentAppCredentials: eventTypePaymentAppCredential as IEventTypePaymentCredentialType,
      booking,
      bookerName: fullName,
      bookerEmail,
      bookerPhoneNumber,
      isDryRun,
    });
    const subscriberOptionsPaymentInitiated: GetSubscriberOptions = {
      userId: triggerForUser ? organizerUser.id : null,
      eventTypeId,
      triggerEvent: WebhookTriggerEvents.BOOKING_PAYMENT_INITIATED,
      teamId,
      orgId,
      oAuthClientId: platformClientId,
    };
    await handleWebhookTrigger({
      subscriberOptions: subscriberOptionsPaymentInitiated,
      eventTrigger: WebhookTriggerEvents.BOOKING_PAYMENT_INITIATED,
      webhookData: {
        ...webhookData,
        paymentId: payment?.id,
      },
      isDryRun,
    });

    req.statusCode = 201;
    // TODO: Refactor better so this booking object is not passed
    // all around and instead the individual fields are sent as args.
    const bookingResponse = {
      ...booking,
      user: {
        ...booking.user,
        email: null,
      },
    };

    return {
      ...bookingResponse,
      ...luckyUserResponse,
      message: "Payment required",
      paymentRequired: true,
      paymentUid: payment?.uid,
      paymentId: payment?.id,
      isDryRun,
      ...(isDryRun ? { troubleshooterData } : {}),
    };
  }

  loggerWithEventDetails.debug(`Booking ${organizerUser.username} completed`);

  // We are here so, booking doesn't require payment and booking is also created in DB already, through createBooking call
  if (isConfirmedByDefault) {
    const subscribersMeetingEnded = await monitorCallbackAsync(getWebhooks, subscriberOptionsMeetingEnded);
    const subscribersMeetingStarted = await monitorCallbackAsync(
      getWebhooks,
      subscriberOptionsMeetingStarted
    );

    let deleteWebhookScheduledTriggerPromise: Promise<unknown> = Promise.resolve();
    const scheduleTriggerPromises = [];

    if (rescheduleUid && originalRescheduledBooking) {
      //delete all scheduled triggers for meeting ended and meeting started of booking
      deleteWebhookScheduledTriggerPromise = deleteWebhookScheduledTriggers({
        booking: originalRescheduledBooking,
        isDryRun,
      });
    }

    if (booking && booking.status === BookingStatus.ACCEPTED) {
      for (const subscriber of subscribersMeetingEnded) {
        scheduleTriggerPromises.push(
          scheduleTrigger({
            booking,
            subscriberUrl: subscriber.subscriberUrl,
            subscriber,
            triggerEvent: WebhookTriggerEvents.MEETING_ENDED,
            isDryRun,
          })
        );
      }

      for (const subscriber of subscribersMeetingStarted) {
        scheduleTriggerPromises.push(
          scheduleTrigger({
            booking,
            subscriberUrl: subscriber.subscriberUrl,
            subscriber,
            triggerEvent: WebhookTriggerEvents.MEETING_STARTED,
            isDryRun,
          })
        );
      }
    }

    await Promise.all([deleteWebhookScheduledTriggerPromise, ...scheduleTriggerPromises]).catch((error) => {
      loggerWithEventDetails.error(
        "Error while scheduling or canceling webhook triggers",
        JSON.stringify({ error })
      );
    });

    // Send Webhook call if hooked to BOOKING_CREATED & BOOKING_RESCHEDULED
    await monitorCallbackAsync(handleWebhookTrigger, {
      subscriberOptions,
      eventTrigger,
      webhookData,
      isDryRun,
    });
  } else {
    // if eventType requires confirmation we will trigger the BOOKING REQUESTED Webhook
    const eventTrigger: WebhookTriggerEvents = WebhookTriggerEvents.BOOKING_REQUESTED;
    subscriberOptions.triggerEvent = eventTrigger;
    webhookData.status = "PENDING";
    await monitorCallbackAsync(handleWebhookTrigger, {
      subscriberOptions,
      eventTrigger,
      webhookData,
      isDryRun,
    });
  }

  try {
    if (hasHashedBookingLink && reqBody.hashedLink && !isDryRun) {
      await prisma.hashedLink.delete({
        where: {
          link: reqBody.hashedLink as string,
        },
      });
    }
  } catch (error) {
    loggerWithEventDetails.error("Error while updating hashed link", JSON.stringify({ error }));
  }

  if (!booking) throw new HttpError({ statusCode: 400, message: "Booking failed" });

  try {
    if (!isDryRun) {
      await prisma.booking.update({
        where: {
          uid: booking.uid,
        },
        data: {
          location: evt.location,
          metadata: { ...(typeof booking.metadata === "object" && booking.metadata), ...metadata },
          references: {
            createMany: {
              data: referencesToCreate,
            },
          },
        },
      });
    }
  } catch (error) {
    loggerWithEventDetails.error("Error while creating booking references", JSON.stringify({ error }));
  }

  const evtWithMetadata = {
    ...evt,
    metadata,
    eventType: { slug: eventType.slug, schedulingType: eventType.schedulingType, hosts: eventType.hosts },
    bookerUrl,
  };

  if (!eventType.metadata?.disableStandardEmails?.all?.attendee) {
    await scheduleMandatoryReminder({
      evt: evtWithMetadata,
      workflows,
      requiresConfirmation: !isConfirmedByDefault,
      hideBranding: !!eventType.owner?.hideBranding,
      seatReferenceUid: evt.attendeeSeatId,
      isPlatformNoEmail: noEmail && Boolean(platformClientId),
      isDryRun,
    });
  }

  try {
    await monitorCallbackAsync(scheduleWorkflowReminders, {
      workflows,
      smsReminderNumber: smsReminderNumber || null,
      calendarEvent: evtWithMetadata,
      isNotConfirmed: rescheduleUid ? false : !isConfirmedByDefault,
      isRescheduleEvent: !!rescheduleUid,
      isFirstRecurringEvent: req.body.allRecurringDates ? req.body.isFirstRecurringSlot : undefined,
      hideBranding: !!eventType.owner?.hideBranding,
      seatReferenceUid: evt.attendeeSeatId,
      isDryRun,
    });
  } catch (error) {
    loggerWithEventDetails.error("Error while scheduling workflow reminders", JSON.stringify({ error }));
  }

  try {
    if (isConfirmedByDefault && (booking.location === DailyLocationType || booking.location?.trim() === "")) {
      await monitorCallbackAsync(scheduleNoShowTriggers, {
        booking: { startTime: booking.startTime, id: booking.id },
        triggerForUser,
        organizerUser: { id: organizerUser.id },
        eventTypeId,
        teamId,
        orgId,
<<<<<<< HEAD
        workflows,
=======
        isDryRun,
>>>>>>> bac2d1f6
      });
    }
  } catch (error) {
    loggerWithEventDetails.error("Error while scheduling no show triggers", JSON.stringify({ error }));
  }

  // booking successful
  req.statusCode = 201;

  // TODO: Refactor better so this booking object is not passed
  // all around and instead the individual fields are sent as args.
  const bookingResponse = {
    ...booking,
    user: {
      ...booking.user,
      email: null,
    },
    paymentRequired: false,
  };

  return {
    ...bookingResponse,
    ...luckyUserResponse,
    isDryRun,
    ...(isDryRun ? { troubleshooterData } : {}),
    references: referencesToCreate,
    seatReferenceUid: evt.attendeeSeatId,
  };
}

export default handler;<|MERGE_RESOLUTION|>--- conflicted
+++ resolved
@@ -1983,11 +1983,8 @@
         eventTypeId,
         teamId,
         orgId,
-<<<<<<< HEAD
         workflows,
-=======
         isDryRun,
->>>>>>> bac2d1f6
       });
     }
   } catch (error) {
