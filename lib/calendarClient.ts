--- conflicted
+++ resolved
@@ -88,13 +88,9 @@
 
   deleteEvent(uid: String);
 
-<<<<<<< HEAD
-  getAvailability(dateFrom, dateTo): Promise<any>;
-=======
     getAvailability(dateFrom, dateTo, selectedCalendars: IntegrationCalendar[]): Promise<any>;
 
     listCalendars(): Promise<IntegrationCalendar[]>;
->>>>>>> 6d7ec7fa
 }
 
 const MicrosoftOffice365Calendar = (credential): CalendarApiAdapter => {
@@ -108,7 +104,6 @@
       optional.location = {displayName: event.location};
     }
 
-<<<<<<< HEAD
     return {
       subject: event.title,
       body: {
@@ -131,7 +126,9 @@
         type: "required"
       })),
       ...optional
-=======
+    }
+  };
+
     const integrationType = "office365_calendar";
 
     function listCalendars(): Promise<IntegrationCalendar[]> {
@@ -213,89 +210,10 @@
             body: JSON.stringify(translateEvent(event))
         }).then(handleErrorsRaw)),
         listCalendars
->>>>>>> 6d7ec7fa
     }
-  };
-
-  return {
-    getAvailability: (dateFrom, dateTo) => {
-      const payload = {
-        schedules: [credential.key.email],
-        startTime: {
-          dateTime: dateFrom,
-          timeZone: 'UTC',
-        },
-        endTime: {
-          dateTime: dateTo,
-          timeZone: 'UTC',
-        },
-        availabilityViewInterval: 60
-      };
-
-      return auth.getToken().then(
-        (accessToken) => fetch('https://graph.microsoft.com/v1.0/me/calendar/getSchedule', {
-          method: 'post',
-          headers: {
-            'Authorization': 'Bearer ' + accessToken,
-            'Content-Type': 'application/json'
-          },
-          body: JSON.stringify(payload)
-        })
-          .then(handleErrorsJson)
-          .then(responseBody => {
-            return responseBody.value[0].scheduleItems.map((evt) => ({
-              start: evt.start.dateTime + 'Z',
-              end: evt.end.dateTime + 'Z'
-            }))
-          })
-      ).catch((err) => {
-        console.log(err);
-      });
-    },
-    createEvent: (event: CalendarEvent) => auth.getToken().then(accessToken => fetch('https://graph.microsoft.com/v1.0/me/calendar/events', {
-      method: 'POST',
-      headers: {
-        'Authorization': 'Bearer ' + accessToken,
-        'Content-Type': 'application/json',
-      },
-      body: JSON.stringify(translateEvent(event))
-    }).then(handleErrorsJson).then((responseBody) => ({
-      ...responseBody,
-      disableConfirmationEmail: true,
-    }))),
-    deleteEvent: (uid: String) => auth.getToken().then(accessToken => fetch('https://graph.microsoft.com/v1.0/me/calendar/events/' + uid, {
-      method: 'DELETE',
-      headers: {
-        'Authorization': 'Bearer ' + accessToken
-      }
-    }).then(handleErrorsRaw)),
-    updateEvent: (uid: String, event: CalendarEvent) => auth.getToken().then(accessToken => fetch('https://graph.microsoft.com/v1.0/me/calendar/events/' + uid, {
-      method: 'PATCH',
-      headers: {
-        'Authorization': 'Bearer ' + accessToken,
-        'Content-Type': 'application/json'
-      },
-      body: JSON.stringify(translateEvent(event))
-    }).then(handleErrorsRaw)),
-  }
 };
 
 const GoogleCalendar = (credential): CalendarApiAdapter => {
-<<<<<<< HEAD
-  const myGoogleAuth = googleAuth();
-  myGoogleAuth.setCredentials(credential.key);
-  return {
-    getAvailability: (dateFrom, dateTo) => new Promise((resolve, reject) => {
-      const calendar = google.calendar({version: 'v3', auth: myGoogleAuth});
-      calendar.calendarList
-        .list()
-        .then(cals => {
-          calendar.freebusy.query({
-            requestBody: {
-              timeMin: dateFrom,
-              timeMax: dateTo,
-              items: cals.data.items
-=======
     const myGoogleAuth = googleAuth();
     myGoogleAuth.setCredentials(credential.key);
     const integrationType = "google_calendar";
@@ -333,44 +251,69 @@
                     reject(err);
                 });
 
-        }),
-        createEvent: (event: CalendarEvent) => new Promise((resolve, reject) => {
-            const payload = {
-                summary: event.title,
-                description: event.description,
-                start: {
-                    dateTime: event.startTime,
-                    timeZone: event.organizer.timeZone,
-                },
-                end: {
-                    dateTime: event.endTime,
-                    timeZone: event.organizer.timeZone,
-                },
-                attendees: event.attendees,
-                reminders: {
-                    useDefault: false,
-                    overrides: [
-                        {'method': 'email', 'minutes': 60}
-                    ],
-                },
-            };
-
-            if (event.location) {
-                payload['location'] = event.location;
->>>>>>> 6d7ec7fa
-            }
-          }, (err, apires) => {
-            if (err) {
-              reject(err);
-            }
-<<<<<<< HEAD
-            resolve(
-              Object.values(apires.data.calendars).flatMap(
-                (item) => item["busy"]
-              )
-            )
-          });
-=======
+    }),
+    createEvent: (event: CalendarEvent) => new Promise((resolve, reject) => {
+      const payload = {
+        summary: event.title,
+        description: event.description,
+        start: {
+          dateTime: event.startTime,
+          timeZone: event.organizer.timeZone,
+        },
+        end: {
+          dateTime: event.endTime,
+          timeZone: event.organizer.timeZone,
+        },
+        attendees: event.attendees,
+        reminders: {
+          useDefault: false,
+          overrides: [
+            {'method': 'email', 'minutes': 60}
+          ],
+        },
+      };
+
+      if (event.location) {
+        payload['location'] = event.location;
+      }
+
+      const calendar = google.calendar({version: 'v3', auth: myGoogleAuth});
+      calendar.events.insert({
+        auth: myGoogleAuth,
+        calendarId: 'primary',
+        resource: payload,
+      }, function (err, event) {
+        if (err) {
+          console.log('There was an error contacting the Calendar service: ' + err);
+          return reject(err);
+        }
+        return resolve(event.data);
+      });
+    }),
+    updateEvent: (uid: String, event: CalendarEvent) => new Promise((resolve, reject) => {
+      const payload = {
+        summary: event.title,
+        description: event.description,
+        start: {
+          dateTime: event.startTime,
+          timeZone: event.organizer.timeZone,
+        },
+        end: {
+          dateTime: event.endTime,
+          timeZone: event.organizer.timeZone,
+        },
+        attendees: event.attendees,
+        reminders: {
+          useDefault: false,
+          overrides: [
+            {'method': 'email', 'minutes': 60}
+          ],
+        },
+      };
+
+      if (event.location) {
+        payload['location'] = event.location;
+      }
 
             const calendar = google.calendar({version: 'v3', auth: myGoogleAuth});
             calendar.events.update({
@@ -419,109 +362,8 @@
               .catch((err) => {
                   reject(err);
               });
->>>>>>> 6d7ec7fa
         })
-        .catch((err) => {
-          reject(err);
-        });
-
-    }),
-    createEvent: (event: CalendarEvent) => new Promise((resolve, reject) => {
-      const payload = {
-        summary: event.title,
-        description: event.description,
-        start: {
-          dateTime: event.startTime,
-          timeZone: event.organizer.timeZone,
-        },
-        end: {
-          dateTime: event.endTime,
-          timeZone: event.organizer.timeZone,
-        },
-        attendees: event.attendees,
-        reminders: {
-          useDefault: false,
-          overrides: [
-            {'method': 'email', 'minutes': 60}
-          ],
-        },
-      };
-
-      if (event.location) {
-        payload['location'] = event.location;
-      }
-
-      const calendar = google.calendar({version: 'v3', auth: myGoogleAuth});
-      calendar.events.insert({
-        auth: myGoogleAuth,
-        calendarId: 'primary',
-        resource: payload,
-      }, function (err, event) {
-        if (err) {
-          console.log('There was an error contacting the Calendar service: ' + err);
-          return reject(err);
-        }
-        return resolve(event.data);
-      });
-    }),
-    updateEvent: (uid: String, event: CalendarEvent) => new Promise((resolve, reject) => {
-      const payload = {
-        summary: event.title,
-        description: event.description,
-        start: {
-          dateTime: event.startTime,
-          timeZone: event.organizer.timeZone,
-        },
-        end: {
-          dateTime: event.endTime,
-          timeZone: event.organizer.timeZone,
-        },
-        attendees: event.attendees,
-        reminders: {
-          useDefault: false,
-          overrides: [
-            {'method': 'email', 'minutes': 60}
-          ],
-        },
-      };
-
-      if (event.location) {
-        payload['location'] = event.location;
-      }
-
-      const calendar = google.calendar({version: 'v3', auth: myGoogleAuth});
-      calendar.events.update({
-        auth: myGoogleAuth,
-        calendarId: 'primary',
-        eventId: uid,
-        sendNotifications: true,
-        sendUpdates: 'all',
-        resource: payload
-      }, function (err, event) {
-        if (err) {
-          console.log('There was an error contacting the Calendar service: ' + err);
-          return reject(err);
-        }
-        return resolve(event.data);
-      });
-    }),
-    deleteEvent: (uid: String) => new Promise((resolve, reject) => {
-      const calendar = google.calendar({version: 'v3', auth: myGoogleAuth});
-      calendar.events.delete({
-        auth: myGoogleAuth,
-        calendarId: 'primary',
-        eventId: uid,
-        sendNotifications: true,
-        sendUpdates: 'all',
-      }, function (err, event) {
-        if (err) {
-          console.log('There was an error contacting the Calendar service: ' + err);
-          return reject(err);
-        }
-        return resolve(event.data);
-      });
-    })
-  };
+    };
 };
 
 // factory
@@ -536,7 +378,7 @@
   }
 }).filter(Boolean);
 
-const getBusyTimes = (withCredentials, dateFrom, dateTo, selectedCalendars) => Promise.all(
+const getBusyCalendarTimes = (withCredentials, dateFrom, dateTo, selectedCalendars) => Promise.all(
     calendars(withCredentials).map(c => c.getAvailability(dateFrom, dateTo, selectedCalendars))
 ).then(
     (results) => {
@@ -544,17 +386,10 @@
     }
 );
 
-<<<<<<< HEAD
-const getBusyCalendarTimes = (withCredentials, dateFrom, dateTo) => Promise.all(
-  calendars(withCredentials).map(c => c.getAvailability(dateFrom, dateTo))
-).then(
-  (results) => results.reduce((acc, availability) => acc.concat(availability), [])
-=======
 const listCalendars = (withCredentials) => Promise.all(
   calendars(withCredentials).map(c => c.listCalendars())
 ).then(
   (results) => results.reduce((acc, calendars) => acc.concat(calendars), [])
->>>>>>> 6d7ec7fa
 );
 
 const createEvent = async (credential, calEvent: CalendarEvent): Promise<any> => {
@@ -603,8 +438,4 @@
   return Promise.resolve({});
 };
 
-<<<<<<< HEAD
-export {getBusyCalendarTimes, createEvent, updateEvent, deleteEvent, CalendarEvent};
-=======
-export {getBusyTimes, createEvent, updateEvent, deleteEvent, CalendarEvent, listCalendars, IntegrationCalendar};
->>>>>>> 6d7ec7fa
+export {getBusyCalendarTimes, createEvent, updateEvent, deleteEvent, CalendarEvent, listCalendars, IntegrationCalendar};