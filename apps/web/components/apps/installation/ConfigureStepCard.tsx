--- conflicted
+++ resolved
@@ -9,12 +9,7 @@
 import { useForm } from "react-hook-form";
 import { z } from "zod";
 
-<<<<<<< HEAD
-import type { EventTypeAppsList } from "@calcom/app-store-types";
-import { EventTypeAppSettings } from "@calcom/app-store/_components/EventTypeAppSettingsInterface";
-=======
-import type { LocationObject } from "@calcom/core/location";
->>>>>>> aa20b924
+import type { LocationObject } from "@calcom/app-store-types";
 import { useLocale } from "@calcom/lib/hooks/useLocale";
 import type { AppCategories } from "@calcom/prisma/enums";
 import type { EventTypeMetaDataSchema, eventTypeBookingFields } from "@calcom/prisma/zod-utils";
