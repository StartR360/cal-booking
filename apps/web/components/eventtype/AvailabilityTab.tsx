--- conflicted
+++ resolved
@@ -104,89 +104,6 @@
   const timeFormat = loggedInUser?.timeFormat;
   const { t, i18n } = useLocale();
   const { watch } = useFormContext<FormValues>();
-
-<<<<<<< HEAD
-  const EventTypeSchedule = () => {
-    const me = useMeQuery();
-    const timeFormat = me?.data?.timeFormat;
-    return (
-      <div className="space-y-4">
-        <div>
-          <div className="min-w-4 mb-2">
-            <label htmlFor="availability" className="mt-0 flex text-sm font-medium text-gray-700">
-              {t("availability")}
-            </label>
-          </div>
-          <Controller
-            name="schedule"
-            render={({ field }) => (
-              <AvailabilitySelect
-                value={field.value}
-                onBlur={field.onBlur}
-                name={field.name}
-                onChange={(selected) => {
-                  field.onChange(selected?.value || null);
-                }}
-              />
-            )}
-          />
-        </div>
-        <div className="space-y-4 rounded border px-6 pb-4">
-          <ol className="table border-collapse text-sm">
-            {weekdayNames(i18n.language, 1, "long").map((day, index) => {
-              const isAvailable = !!filterDays(index).length;
-              return (
-                <li key={day} className="my-6 flex border-transparent last:mb-2">
-                  <span
-                    className={classNames(
-                      "w-20 font-medium sm:w-32",
-                      !isAvailable && "text-gray-500 opacity-50"
-                    )}>
-                    {day}
-                  </span>
-                  {isLoading ? (
-                    <SkeletonText className="block h-5 w-60" />
-                  ) : isAvailable ? (
-                    <div className="space-y-3 text-right">
-                      {filterDays(index).map((dayRange, i) => (
-                        <div key={i} className="flex items-center leading-4">
-                          <span className="w-16 sm:w-28 sm:text-left">
-                            {format(dayRange.startTime, timeFormat === 12)}
-                          </span>
-                          <span className="ltr:ml-4 rtl:mr-4">-</span>
-                          <div className="ml-6">{format(dayRange.endTime, timeFormat === 12)}</div>
-                        </div>
-                      ))}
-                    </div>
-                  ) : (
-                    <span className="ml-6 text-gray-500 opacity-50 sm:ml-0">{t("unavailable")}</span>
-                  )}
-                </li>
-              );
-            })}
-          </ol>
-          <hr />
-          <div className="flex flex-col justify-center gap-2 sm:flex-row sm:justify-between">
-            <span className="flex items-center justify-center text-sm text-gray-600 sm:justify-start">
-              <FiGlobe className="ltr:mr-2 rtl:ml-2" />
-              {schedule?.timeZone || <SkeletonText className="block h-5 w-32" />}
-            </span>
-            <Button
-              href={`/availability/${schedule?.id}`}
-              color="minimal"
-              EndIcon={FiExternalLink}
-              target="_blank"
-              rel="noopener noreferrer">
-              {t("edit_availability")}
-            </Button>
-          </div>
-        </div>
-      </div>
-    );
-  };
-
-=======
->>>>>>> 43a044d5
   const scheduleId = watch("schedule");
   const { isLoading, data: schedule } = trpc.viewer.availability.schedule.get.useQuery(
     { scheduleId: scheduleId || loggedInUser?.defaultScheduleId || undefined },
