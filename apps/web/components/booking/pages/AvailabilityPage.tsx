--- conflicted
+++ resolved
@@ -17,12 +17,9 @@
 import { useEffect, useMemo, useState } from "react";
 import { FormattedNumber, IntlProvider } from "react-intl";
 
-<<<<<<< HEAD
-import { useLocale } from "@calcom/lib/hooks/useLocale";
-=======
 import { useEmbedStyles, useIsEmbed, useIsBackgroundTransparent } from "@calcom/embed-core";
 import classNames from "@calcom/lib/classNames";
->>>>>>> df4a4112
+import { useLocale } from "@calcom/lib/hooks/useLocale";
 
 import { asStringOrNull } from "@lib/asStringOrNull";
 import { timeZone } from "@lib/clock";
@@ -173,13 +170,8 @@
                     truncateAfter={5}
                   />
                   <div className="mt-4 sm:-mt-2">
-<<<<<<< HEAD
-                    <p className="text-sm font-medium text-gray-600 dark:text-white">{profile.name}</p>
-                    <div className="flex gap-2 text-xs font-medium text-gray-900 dark:text-gray-100">
-=======
                     <p className="text-sm font-medium text-black dark:text-white">{profile.name}</p>
                     <div className="text-bookingmedian flex gap-2 text-xs font-medium dark:text-gray-100">
->>>>>>> df4a4112
                       {eventType.title}
                       <p className="mb-2 text-gray-600 dark:text-white">
                         <InformationCircleIcon className="mr-[10px] -mt-1 inline-block h-4 w-4" />
@@ -229,7 +221,6 @@
                     size={10}
                     truncateAfter={3}
                   />
-<<<<<<< HEAD
                   <h2 className="mt-3 font-medium text-gray-500 dark:text-gray-300">{profile.name}</h2>
                   <h1 className="font-cal mb-4 text-xl font-semibold text-gray-900 dark:text-white">
                     {eventType.title}
@@ -245,19 +236,6 @@
                   {eventType.price > 0 && (
                     <p className="mb-1 -ml-2 px-2 py-1 text-gray-600">
                       <CreditCardIcon className="mr-1 -mt-1 inline-block h-4 w-4 text-gray-400" />
-=======
-                  <h2 className="dark:text-bookinglight mt-3 font-medium text-gray-500">{profile.name}</h2>
-                  <h1 className="font-cal text-bookingdark mb-4 text-3xl font-semibold dark:text-white">
-                    {eventType.title}
-                  </h1>
-                  <p className="text-bookinglight mb-1 -ml-2 px-2 py-1">
-                    <ClockIcon className="mr-1 -mt-1 inline-block h-4 w-4" />
-                    {eventType.length} {t("minutes")}
-                  </p>
-                  {eventType.price > 0 && (
-                    <p className="text-bookinglight mb-1 -ml-2 px-2 py-1">
-                      <CreditCardIcon className="mr-1 -mt-1 inline-block h-4 w-4" />
->>>>>>> df4a4112
                       <IntlProvider locale="en">
                         <FormattedNumber
                           value={eventType.price / 100.0}
@@ -324,13 +302,8 @@
   function TimezoneDropdown() {
     return (
       <Collapsible.Root open={isTimeOptionsOpen} onOpenChange={setIsTimeOptionsOpen}>
-<<<<<<< HEAD
-        <Collapsible.Trigger className="min-w-32 mb-1 -ml-2 px-2 py-1 text-left text-gray-600">
-          <GlobeIcon className="mr-1 -mt-1 inline-block h-4 w-4 text-gray-400" />
-=======
         <Collapsible.Trigger className="min-w-32 text-bookinglight mb-1 -ml-2 px-2 py-1 text-left">
           <GlobeIcon className="mr-1 -mt-1 inline-block h-4 w-4" />
->>>>>>> df4a4112
           {timeZone()}
           {isTimeOptionsOpen ? (
             <ChevronUpIcon className="ml-1 -mt-1 inline-block h-4 w-4" />
