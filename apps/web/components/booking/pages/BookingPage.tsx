--- conflicted
+++ resolved
@@ -478,7 +478,6 @@
           isEmbed ? "" : "sm:my-24",
           "my-0 max-w-3xl "
         )}>
-<<<<<<< HEAD
         <div
           className={classNames(
             "main overflow-hidden",
@@ -491,72 +490,16 @@
               <AvatarGroup
                 border="border-2 border-white dark:border-gray-800"
                 size={14}
-                items={[{ image: profile.image || "", alt: profile.name || "" }].concat(
+                items={[
+                  { image: profile.image || "", alt: profile.name || "", title: profile.name || "" },
+                ].concat(
                   eventType.users
                     .filter((user) => user.name !== profile.name)
                     .map((user) => ({
+                      title: user.name || "",
                       image: user.avatar || "",
                       alt: user.name || "",
                     }))
-=======
-        {isReady && (
-          <div
-            className={classNames(
-              "main overflow-hidden",
-              isEmbed ? "" : "border border-gray-200",
-              isBackgroundTransparent ? "" : "dark:border-1 bg-white dark:bg-gray-800",
-              "rounded-md dark:border-gray-600 sm:border"
-            )}>
-            <div className="px-4 py-5 sm:flex sm:p-4">
-              <div className="sm:w-1/2 sm:border-r sm:dark:border-gray-700">
-                <AvatarGroup
-                  border="border-2 border-white dark:border-gray-800"
-                  size={14}
-                  items={[
-                    { image: profile.image || "", alt: profile.name || "", title: profile.name || "" },
-                  ].concat(
-                    eventType.users
-                      .filter((user) => user.name !== profile.name)
-                      .map((user) => ({
-                        title: user.name || "",
-                        image: user.avatar || "",
-                        alt: user.name || "",
-                      }))
-                  )}
-                />
-                <h2 className="font-cal text-bookinglight mt-2 font-medium dark:text-gray-300">
-                  {profile.name}
-                </h2>
-                <h1 className="text-bookingdark mb-4 text-xl font-semibold dark:text-white">
-                  {eventType.title}
-                </h1>
-                {!!eventType.seatsPerTimeSlot && (
-                  <p
-                    className={`${
-                      booking && booking.attendees.length / eventType.seatsPerTimeSlot >= 0.5
-                        ? "text-rose-600"
-                        : booking && booking.attendees.length / eventType.seatsPerTimeSlot >= 0.33
-                        ? "text-yellow-500"
-                        : "text-emerald-400"
-                    } mb-2`}>
-                    {booking
-                      ? eventType.seatsPerTimeSlot - booking.attendees.length
-                      : eventType.seatsPerTimeSlot}{" "}
-                    / {eventType.seatsPerTimeSlot} {t("seats_available")}
-                  </p>
-                )}
-                {eventType?.description && (
-                  <p className="text-bookinglight mb-2 dark:text-white">
-                    <InformationCircleIcon className="mr-[10px] ml-[2px] -mt-1 inline-block h-4 w-4 text-gray-400" />
-                    {eventType.description}
-                  </p>
-                )}
-                {eventType?.requiresConfirmation && (
-                  <p className="text-bookinglight mb-2 dark:text-white">
-                    <ClipboardCheckIcon className="mr-[10px] ml-[2px] -mt-1 inline-block h-4 w-4 text-gray-400" />
-                    {t("requires_confirmation")}
-                  </p>
->>>>>>> 7ec5f016
                 )}
               />
               <h2 className="font-cal text-bookinglight mt-2 font-medium dark:text-gray-300">
@@ -817,37 +760,8 @@
                         </div>
                       )}
                     </div>
-<<<<<<< HEAD
                   ))}
                 {!eventType.disableGuests && (
-=======
-                  )}
-                  {isSmsReminderNumberNeeded && selectedLocation !== LocationType.Phone && (
-                    <div className="mb-4">
-                      <label
-                        htmlFor="smsReminderNumber"
-                        className="block text-sm font-medium text-gray-700 dark:text-white">
-                        {t("number_for_sms_reminders")}
-                      </label>
-                      <div className="mt-1">
-                        <PhoneInput<BookingFormValues>
-                          control={bookingForm.control}
-                          name="smsReminderNumber"
-                          placeholder={t("enter_phone_number")}
-                          id="smsReminderNumber"
-                          required
-                          disabled={disableInput}
-                        />
-                      </div>
-                      {bookingForm.formState.errors.smsReminderNumber && (
-                        <div className="mt-2 flex items-center text-sm text-red-700 ">
-                          <ExclamationCircleIcon className="mr-2 h-3 w-3" />
-                          <p>{t("invalid_number")}</p>
-                        </div>
-                      )}
-                    </div>
-                  )}
->>>>>>> 7ec5f016
                   <div className="mb-4">
                     {!guestToggle && (
                       <label
@@ -912,6 +826,31 @@
                     )}
                   </div>
                 )}
+                {isSmsReminderNumberNeeded && selectedLocation !== LocationType.Phone && (
+                  <div className="mb-4">
+                    <label
+                      htmlFor="smsReminderNumber"
+                      className="block text-sm font-medium text-gray-700 dark:text-white">
+                      {t("number_for_sms_reminders")}
+                    </label>
+                    <div className="mt-1">
+                      <PhoneInput<BookingFormValues>
+                        control={bookingForm.control}
+                        name="smsReminderNumber"
+                        placeholder={t("enter_phone_number")}
+                        id="smsReminderNumber"
+                        required
+                        disabled={disableInput}
+                      />
+                    </div>
+                    {bookingForm.formState.errors.smsReminderNumber && (
+                      <div className="mt-2 flex items-center text-sm text-red-700 ">
+                        <ExclamationCircleIcon className="mr-2 h-3 w-3" />
+                        <p>{t("invalid_number")}</p>
+                      </div>
+                    )}
+                  </div>
+                )}
                 <div className="mb-4">
                   <label
                     htmlFor="notes"
