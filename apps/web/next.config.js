--- conflicted
+++ resolved
@@ -193,54 +193,49 @@
     // .* matches / as well(Note: *(i.e wildcard) doesn't match / but .*(i.e. RegExp) does)
     // It would match /free/30min but not /bookings/upcoming because 'bookings' is an item in pages
     // It would also not match /free/30min/embed because we are ensuring just two slashes
-<<<<<<< HEAD
-    const userTypeRouteRegExp = `/:user((?!${pages.join("|")})[^/]*)/:type`;
-
-    const defaultSubdomain = getSubdomain();
-    const subdomain = defaultSubdomain ? `(?!${defaultSubdomain})[^.]+` : "[^.]+";
-
-    const beforeFiles = [
-      {
-        has: [
-          {
-            type: "host",
-            value: `^(?<orgSlug>${subdomain})\\..*`,
-          },
-        ],
-        source: "/",
-        destination: "/team/:orgSlug",
-      },
-      {
-        has: [
-          {
-            type: "host",
-            value: `^(?<orgSlug>${subdomain})\\..*`,
-          },
-        ],
-        source: `/:user((?!${pages.join("|")}|_next|public)[a-zA-Z0-9\-_]+)`,
-        destination: "/org/:orgSlug/:user",
-      },
-      {
-        has: [
-          {
-            type: "host",
-            value: `^(?<orgSlug>${subdomain}[^.]+)\\..*`,
-          },
-        ],
-        source: `/:user((?!${pages.join("|")}|_next|public))/:path*`,
-        destination: "/:user/:path*",
-      },
-    ];
-
-    let afterFiles = [
-=======
     // ?!book ensures it doesn't match /free/book page which doesn't have a corresponding new-booker page.
     // [^/]+ makes the RegExp match the full path, it seems like a partial match doesn't work.
     const userTypeRouteRegExp = `/:user((?!${pages.join("/|")}$)[^/]*)/:type((?!book)[^/]+)`;
     const teamTypeRouteRegExp = "/team/:slug/:type((?!book)[^/]+)";
     const privateLinkRouteRegExp = "/d/:link/:slug((?!book)[^/]+)";
-    let rewrites = [
->>>>>>> a3eeeab2
+
+    const defaultSubdomain = getSubdomain();
+    const subdomain = defaultSubdomain ? `(?!${defaultSubdomain})[^.]+` : "[^.]+";
+
+    const beforeFiles = [
+      {
+        has: [
+          {
+            type: "host",
+            value: `^(?<orgSlug>${subdomain})\\..*`,
+          },
+        ],
+        source: "/",
+        destination: "/team/:orgSlug",
+      },
+      {
+        has: [
+          {
+            type: "host",
+            value: `^(?<orgSlug>${subdomain})\\..*`,
+          },
+        ],
+        source: `/:user((?!${pages.join("|")}|_next|public)[a-zA-Z0-9\-_]+)`,
+        destination: "/org/:orgSlug/:user",
+      },
+      {
+        has: [
+          {
+            type: "host",
+            value: `^(?<orgSlug>${subdomain}[^.]+)\\..*`,
+          },
+        ],
+        source: `/:user((?!${pages.join("|")}|_next|public))/:path*`,
+        destination: "/:user/:path*",
+      },
+    ];
+
+    let afterFiles = [
       {
         source: "/org/:slug",
         destination: "/team/:slug",
