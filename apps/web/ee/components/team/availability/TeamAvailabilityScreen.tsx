import dayjs from "dayjs";
<<<<<<< HEAD
import { CSSProperties, useEffect, useState } from "react";
import TimezoneSelect, { ITimezone } from "react-timezone-select";
=======
import React, { useState, useEffect, CSSProperties } from "react";
>>>>>>> 38f23986
import AutoSizer from "react-virtualized-auto-sizer";
import { FixedSizeList as List } from "react-window";

import { WEBSITE_URL } from "@calcom/lib/constants";

import { inferQueryOutput, trpc } from "@lib/trpc";

import Avatar from "@components/ui/Avatar";
import { DatePicker } from "@components/ui/form/DatePicker";
import Select from "@components/ui/form/Select";
import TimezoneSelect, { ITimezone } from "@components/ui/form/TimezoneSelect";

import TeamAvailabilityTimes from "./TeamAvailabilityTimes";

interface Props {
  team?: inferQueryOutput<"viewer.teams.get">;
}

export default function TeamAvailabilityScreen(props: Props) {
  const utils = trpc.useContext();
  const [selectedDate, setSelectedDate] = useState(dayjs());
  const [selectedTimeZone, setSelectedTimeZone] = useState<ITimezone>(
    localStorage.getItem("timeOption.preferredTimeZone") || dayjs.tz.guess()
  );
  const [frequency, setFrequency] = useState<15 | 30 | 60>(30);

  useEffect(() => {
    utils.invalidateQueries(["viewer.teams.getMemberAvailability"]);
    // eslint-disable-next-line react-hooks/exhaustive-deps
  }, [selectedTimeZone, selectedDate]);

  const Item = ({ index, style }: { index: number; style: CSSProperties }) => {
    const member = props.team?.members?.[index];
    if (!member) return <></>;

    return (
      <div key={member.id} style={style} className="flex border-r border-gray-200 pl-4 ">
        <TeamAvailabilityTimes
          teamId={props.team?.id as number}
          memberId={member.id}
          frequency={frequency}
          selectedDate={selectedDate}
          selectedTimeZone={selectedTimeZone}
          HeaderComponent={
            <div className="mb-6 flex items-center">
              <Avatar
                imageSrc={WEBSITE_URL + "/" + member.username + "/avatar.png"}
                alt={member?.name || ""}
                className="min-w-10 min-h-10 mt-1 h-10 w-10 rounded-full"
              />
              <div className="ml-3 inline-block overflow-hidden pt-1">
                <span className="truncate text-lg font-bold text-neutral-700">{member?.name}</span>
                <span className="-mt-1 block truncate text-sm text-gray-400">{member?.email}</span>
              </div>
            </div>
          }
        />
      </div>
    );
  };

  return (
    <div className="flex flex-1 flex-col rounded-sm border border-neutral-200 bg-white">
      <div className="flex w-full space-x-5 border-b border-gray-200 p-4 rtl:space-x-reverse">
        <div className="flex flex-col">
          <span className="text-sm font-medium text-neutral-700">Date</span>
          <DatePicker
            date={selectedDate.toDate()}
            className="p-1.5"
            onDatesChange={(newDate) => {
              setSelectedDate(dayjs(newDate));
            }}
          />
        </div>
        <div className="flex flex-col">
          <span className="text-sm font-medium text-neutral-700">Timezone</span>
          <TimezoneSelect
            id="timeZone"
            value={selectedTimeZone}
            onChange={(timezone) => setSelectedTimeZone(timezone.value)}
            classNamePrefix="react-select"
            className="react-select-container w-full rounded-sm border border-gray-300 shadow-sm sm:text-sm"
          />
        </div>
        <div className="hidden sm:block">
          <span className="text-sm font-medium text-neutral-700">Slot Length</span>
          <Select
            options={[
              { value: 15, label: "15 minutes" },
              { value: 30, label: "30 minutes" },
              { value: 60, label: "60 minutes" },
            ]}
            isSearchable={false}
            className="block w-full min-w-0 flex-1 rounded-sm border border-gray-300 sm:text-sm"
            value={{ value: frequency, label: `${frequency} minutes` }}
            onChange={(newFrequency) => setFrequency(newFrequency?.value ?? 30)}
          />
        </div>
      </div>
      <div className="flex h-full flex-1">
        <AutoSizer>
          {({ height, width }) => (
            <List
              itemSize={240}
              itemCount={props.team?.members?.length ?? 0}
              className="List"
              height={height}
              layout="horizontal"
              width={width}>
              {Item}
            </List>
          )}
        </AutoSizer>
      </div>
    </div>
  );
}<|MERGE_RESOLUTION|>--- conflicted
+++ resolved
@@ -1,10 +1,5 @@
 import dayjs from "dayjs";
-<<<<<<< HEAD
-import { CSSProperties, useEffect, useState } from "react";
-import TimezoneSelect, { ITimezone } from "react-timezone-select";
-=======
 import React, { useState, useEffect, CSSProperties } from "react";
->>>>>>> 38f23986
 import AutoSizer from "react-virtualized-auto-sizer";
 import { FixedSizeList as List } from "react-window";
 
