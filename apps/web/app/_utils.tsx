import { type TFunction } from "i18next";
import i18next from "i18next";
import { serverSideTranslations } from "next-i18next/serverSideTranslations";
import { cookies, headers } from "next/headers";

import { getLocale } from "@calcom/features/auth/lib/getLocale";
import type { AppImageProps, MeetingImageProps } from "@calcom/lib/OgImages";
import { constructAppImage, constructGenericImage, constructMeetingImage } from "@calcom/lib/OgImages";
import { IS_CALCOM, WEBAPP_URL, APP_NAME, SEO_IMG_OGIMG, CAL_URL } from "@calcom/lib/constants";
import { buildCanonical } from "@calcom/lib/next-seo.config";
import { truncateOnWord } from "@calcom/lib/text";
//@ts-expect-error no type definitions
import config from "@calcom/web/next-i18next.config";

import { buildLegacyRequest } from "@lib/buildLegacyCtx";

const i18nInstanceCache: Record<string, any> = {};

const createI18nInstance = async (locale: string, ns: string) => {
  const cacheKey = `${locale}-${ns}`;
  // Check module-level cache first
  if (i18nInstanceCache[cacheKey]) {
    return i18nInstanceCache[cacheKey];
  }

  const { _nextI18Next } = await serverSideTranslations(locale, [ns], config);

  const _i18n = i18next.createInstance();
  await _i18n.init({
    lng: locale,
    resources: _nextI18Next?.initialI18nStore,
    fallbackLng: _nextI18Next?.userConfig?.i18n.defaultLocale,
  });

  // Cache the instance
  i18nInstanceCache[cacheKey] = _i18n;
  return _i18n;
};

const getTranslationWithCache = async (locale: string, ns = "common") => {
  const localeWithFallback = locale ?? "en";
  const i18n = await createI18nInstance(localeWithFallback, ns);
  return i18n.getFixedT(localeWithFallback, ns);
};

export const getTranslate = async () => {
  const headersList = await headers();
  // If "x-locale" does not exist in header,
  // ensure that config.matcher in middleware includes the page you are testing
  const locale = headersList.get("x-locale") ?? (await getLocale(buildLegacyRequest(headersList, cookies())));
  const t = await getTranslationWithCache(locale ?? "en");
  return t;
};

const _generateMetadataWithoutImage = async (
  getTitle: (t: TFunction<string, undefined>) => string,
  getDescription: (t: TFunction<string, undefined>) => string,
  hideBranding?: boolean,
  origin?: string,
  pathname?: string
) => {
<<<<<<< HEAD
  const h = await headers();
  const pathname = h.get("x-pathname") ?? "";
  const canonical = buildCanonical({ path: pathname, origin: origin ?? CAL_URL });
  const locale = h.get("x-locale") ?? "en";
=======
  const h = headers();
  const _pathname = h.get("x-pathname") ?? pathname ?? "";
  const canonical = buildCanonical({ path: _pathname, origin: origin ?? CAL_URL });
  const locale = h.get("x-locale") ?? (await getLocale(buildLegacyRequest(h, cookies()))) ?? "en";
>>>>>>> e437dfa0
  const t = await getTranslationWithCache(locale);

  const title = getTitle(t);
  const description = getDescription(t);
  const titleSuffix = `| ${APP_NAME}`;
  const displayedTitle = title.includes(titleSuffix) || hideBranding ? title : `${title} ${titleSuffix}`;
  const metadataBase = new URL(IS_CALCOM ? "https://cal.com" : WEBAPP_URL);

  return {
    title: title.length === 0 ? APP_NAME : displayedTitle,
    description,
    alternates: { canonical },
    openGraph: {
      description: truncateOnWord(description, 158),
      url: canonical,
      type: "website",
      siteName: APP_NAME,
      title: displayedTitle,
    },
    metadataBase,
  };
};

export const _generateMetadata = async (
  getTitle: (t: TFunction<string, undefined>) => string,
  getDescription: (t: TFunction<string, undefined>) => string,
  hideBranding?: boolean,
  origin?: string
) => {
  const metadata = await _generateMetadataWithoutImage(getTitle, getDescription, hideBranding, origin);
  const image =
    SEO_IMG_OGIMG +
    constructGenericImage({
      title: metadata.title,
      description: metadata.description,
    });

  return {
    ...metadata,
    openGraph: {
      ...metadata.openGraph,
      images: [image],
    },
  };
};

export const generateMeetingMetadata = async (
  meeting: MeetingImageProps,
  getTitle: (t: TFunction<string, undefined>) => string,
  getDescription: (t: TFunction<string, undefined>) => string,
  hideBranding?: boolean,
  origin?: string,
  pathname?: string
) => {
  const metadata = await _generateMetadataWithoutImage(
    getTitle,
    getDescription,
    hideBranding,
    origin,
    pathname
  );
  const image = SEO_IMG_OGIMG + constructMeetingImage(meeting);

  return {
    ...metadata,
    openGraph: {
      ...metadata.openGraph,
      images: [image],
    },
  };
};

export const generateAppMetadata = async (
  app: AppImageProps,
  getTitle: (t: TFunction<string, undefined>) => string,
  getDescription: (t: TFunction<string, undefined>) => string,
  hideBranding?: boolean,
  origin?: string
) => {
  const metadata = await _generateMetadataWithoutImage(getTitle, getDescription, hideBranding, origin);

  const image = SEO_IMG_OGIMG + constructAppImage({ ...app, description: metadata.description });

  return {
    ...metadata,
    openGraph: {
      ...metadata.openGraph,
      images: [image],
    },
  };
};<|MERGE_RESOLUTION|>--- conflicted
+++ resolved
@@ -59,17 +59,10 @@
   origin?: string,
   pathname?: string
 ) => {
-<<<<<<< HEAD
   const h = await headers();
-  const pathname = h.get("x-pathname") ?? "";
-  const canonical = buildCanonical({ path: pathname, origin: origin ?? CAL_URL });
-  const locale = h.get("x-locale") ?? "en";
-=======
-  const h = headers();
   const _pathname = h.get("x-pathname") ?? pathname ?? "";
   const canonical = buildCanonical({ path: _pathname, origin: origin ?? CAL_URL });
   const locale = h.get("x-locale") ?? (await getLocale(buildLegacyRequest(h, cookies()))) ?? "en";
->>>>>>> e437dfa0
   const t = await getTranslationWithCache(locale);
 
   const title = getTitle(t);
