import { dir } from "i18next";
import { Inter } from "next/font/google";
import localFont from "next/font/local";
import { headers, cookies } from "next/headers";
import React from "react";

import { getLocale } from "@calcom/features/auth/lib/getLocale";
import { IconSprites } from "@calcom/ui";

import { buildLegacyCtx } from "@lib/buildLegacyCtx";
import { prepareRootMetadata } from "@lib/metadata";

import { ssrInit } from "@server/lib/ssr";

import "../styles/globals.css";
import { SpeculationRules } from "./SpeculationRules";
import { Providers } from "./providers";

const start = performance.now();

console.log("-------IN layout.tsx");

const interFont = Inter({ subsets: ["latin"], variable: "--font-inter", preload: true, display: "swap" });
const calFont = localFont({
  src: "../fonts/CalSans-SemiBold.woff2",
  variable: "--font-cal",
  preload: true,
  display: "block",
  weight: "600",
});

export const generateMetadata = () => prepareRootMetadata();

const getInitialProps = async (url: string) => {
  const { pathname, searchParams } = new URL(url);

  const isEmbed = pathname.endsWith("/embed") || (searchParams?.get("embedType") ?? null) !== null;
  const embedColorScheme = searchParams?.get("ui.color-scheme");

  const req = { headers: await headers(), cookies: await cookies() };
  const newLocale = await getLocale(req);
  const direction = dir(newLocale);

  return { isEmbed, embedColorScheme, locale: newLocale, direction };
};

const getFallbackProps = () => ({
  locale: "en",
  direction: "ltr",
  isEmbed: false,
  embedColorScheme: false,
});

const end = performance.now();
console.log("--------TIME TO IMPORT layout.tsx", end - start);
export default async function RootLayout({ children }: { children: React.ReactNode }) {
<<<<<<< HEAD
  const startRootLayout = performance.now();
  const h = headers();
=======
  const h = await headers();
>>>>>>> 58d3d6f4

  const fullUrl = h.get("x-url") ?? "";
  const nonce = h.get("x-csp") ?? "";

  const isSSG = !fullUrl;

  const { locale, direction, isEmbed, embedColorScheme } = isSSG
    ? getFallbackProps()
    : await getInitialProps(fullUrl);

<<<<<<< HEAD
  const ssr = await ssrInit(buildLegacyCtx(h, cookies(), {}, {}));
  const endRootLayout = performance.now();
  console.log("---------TIME TO rootLayout", endRootLayout - startRootLayout);
=======
  const ssr = await ssrInit(buildLegacyCtx(h, await cookies(), {}, {}));
>>>>>>> 58d3d6f4
  return (
    <html
      lang={locale}
      dir={direction}
      style={embedColorScheme ? { colorScheme: embedColorScheme as string } : undefined}
      suppressHydrationWarning
      data-nextjs-router="app">
      <head nonce={nonce}>
        {!!process.env.NEXT_PUBLIC_HEAD_SCRIPTS && (
          <script
            nonce={nonce}
            id="injected-head-scripts"
            // eslint-disable-next-line react/no-danger
            dangerouslySetInnerHTML={{
              __html: process.env.NEXT_PUBLIC_HEAD_SCRIPTS,
            }}
          />
        )}
        <style>{`
          :root {
            --font-inter: ${interFont.style.fontFamily.replace(/\'/g, "")};
            --font-cal: ${calFont.style.fontFamily.replace(/\'/g, "")};
          }
        `}</style>
      </head>
      <body
        className="dark:bg-default bg-subtle antialiased"
        style={
          isEmbed
            ? {
                background: "transparent",
                // Keep the embed hidden till parent initializes and
                // - gives it the appropriate styles if UI instruction is there.
                // - gives iframe the appropriate height(equal to document height) which can only be known after loading the page once in browser.
                // - Tells iframe which mode it should be in (dark/light) - if there is a a UI instruction for that
                visibility: "hidden",
              }
            : {}
        }>
        <IconSprites />
        {!!process.env.NEXT_PUBLIC_BODY_SCRIPTS && (
          <script
            nonce={nonce}
            id="injected-head-scripts"
            // eslint-disable-next-line react/no-danger
            dangerouslySetInnerHTML={{
              __html: process.env.NEXT_PUBLIC_BODY_SCRIPTS,
            }}
          />
        )}
        <SpeculationRules
          // URLs In Navigation
          prerenderPathsOnHover={[
            "/event-types",
            "/availability",
            "/bookings/upcoming",
            "/teams",
            "/apps",
            "/apps/routing-forms/forms",
            "/workflows",
            "/insights",
          ]}
        />
        <Providers dehydratedState={ssr.dehydrate()}>{children}</Providers>
      </body>
    </html>
  );
}<|MERGE_RESOLUTION|>--- conflicted
+++ resolved
@@ -54,12 +54,8 @@
 const end = performance.now();
 console.log("--------TIME TO IMPORT layout.tsx", end - start);
 export default async function RootLayout({ children }: { children: React.ReactNode }) {
-<<<<<<< HEAD
   const startRootLayout = performance.now();
-  const h = headers();
-=======
   const h = await headers();
->>>>>>> 58d3d6f4
 
   const fullUrl = h.get("x-url") ?? "";
   const nonce = h.get("x-csp") ?? "";
@@ -70,13 +66,9 @@
     ? getFallbackProps()
     : await getInitialProps(fullUrl);
 
-<<<<<<< HEAD
-  const ssr = await ssrInit(buildLegacyCtx(h, cookies(), {}, {}));
+  const ssr = await ssrInit(buildLegacyCtx(h, await cookies(), {}, {}));
   const endRootLayout = performance.now();
   console.log("---------TIME TO rootLayout", endRootLayout - startRootLayout);
-=======
-  const ssr = await ssrInit(buildLegacyCtx(h, await cookies(), {}, {}));
->>>>>>> 58d3d6f4
   return (
     <html
       lang={locale}
