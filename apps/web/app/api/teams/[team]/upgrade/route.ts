import type { Params } from "app/_types";
import { defaultResponderForAppDir } from "app/api/defaultResponderForAppDir";
import { cookies, headers } from "next/headers";
import type { NextRequest } from "next/server";
import { NextResponse } from "next/server";
import type Stripe from "stripe";
import { z } from "zod";

import { getRequestedSlugError } from "@calcom/app-store/stripepayment/lib/team-billing";
import { getServerSession } from "@calcom/features/auth/lib/getServerSession";
import stripe from "@calcom/features/ee/payments/server/stripe";
import { WEBAPP_URL } from "@calcom/lib/constants";
import { HttpError } from "@calcom/lib/http-error";
import prisma from "@calcom/prisma";
import { teamMetadataSchema } from "@calcom/prisma/zod-utils";

import { buildLegacyRequest } from "@lib/buildLegacyCtx";

const querySchema = z.object({
  team: z.string().transform((val) => parseInt(val)),
  session_id: z.string().min(1),
});

<<<<<<< HEAD
export async function GET(req: NextRequest, { params }: { params: Promise<{ team: string }> }) {
=======
async function getHandler(req: NextRequest, { params }: { params: Params }) {
>>>>>>> 0ef93edd
  try {
    const searchParams = req.nextUrl.searchParams;
    const { team: id, session_id } = querySchema.parse({
      team: (await params).team,
      session_id: searchParams.get("session_id"),
    });

    const checkoutSession = await stripe.checkout.sessions.retrieve(session_id, {
      expand: ["subscription"],
    });
    if (!checkoutSession) {
      throw new HttpError({ statusCode: 404, message: "Checkout session not found" });
    }

    const subscription = checkoutSession.subscription as Stripe.Subscription;
    if (checkoutSession.payment_status !== "paid") {
      throw new HttpError({ statusCode: 402, message: "Payment required" });
    }

    let team = await prisma.team.findFirst({
      where: { metadata: { path: ["paymentId"], equals: checkoutSession.id } },
    });

    let metadata;

    if (!team) {
      const prevTeam = await prisma.team.findFirstOrThrow({ where: { id } });

      metadata = teamMetadataSchema.safeParse(prevTeam.metadata);
      if (!metadata.success) {
        throw new HttpError({ statusCode: 400, message: "Invalid team metadata" });
      }

      const { requestedSlug, ...newMetadata } = metadata.data || {};
      team = await prisma.team.update({
        where: { id },
        data: {
          metadata: {
            ...newMetadata,
            paymentId: checkoutSession.id,
            subscriptionId: subscription.id || null,
            subscriptionItemId: subscription.items.data[0].id || null,
          },
        },
      });

      const slug = prevTeam.slug || requestedSlug;
      if (slug) {
        try {
          team = await prisma.team.update({ where: { id }, data: { slug } });
        } catch (error) {
          const { message, statusCode } = getRequestedSlugError(error, slug);
          return NextResponse.json({ message }, { status: statusCode });
        }
      }
    }

    if (!metadata) {
      metadata = teamMetadataSchema.safeParse(team.metadata);
      if (!metadata.success) {
        throw new HttpError({ statusCode: 400, message: "Invalid team metadata" });
      }
    }

    const session = await getServerSession({ req: buildLegacyRequest(await headers(), await cookies()) });

    if (!session) {
      return NextResponse.json({ message: "Team upgraded successfully" });
    }

    const redirectUrl = team?.isOrganization
      ? `${WEBAPP_URL}/settings/organizations/profile?upgraded=true`
      : `${WEBAPP_URL}/settings/teams/${team.id}/profile?upgraded=true`;

    return NextResponse.redirect(redirectUrl);
  } catch (error) {
    if (error instanceof HttpError) {
      throw error;
    }
    return NextResponse.json({ error: "Internal Server Error" }, { status: 500 });
  }
}

export const GET = defaultResponderForAppDir(getHandler);<|MERGE_RESOLUTION|>--- conflicted
+++ resolved
@@ -1,4 +1,3 @@
-import type { Params } from "app/_types";
 import { defaultResponderForAppDir } from "app/api/defaultResponderForAppDir";
 import { cookies, headers } from "next/headers";
 import type { NextRequest } from "next/server";
@@ -21,11 +20,7 @@
   session_id: z.string().min(1),
 });
 
-<<<<<<< HEAD
-export async function GET(req: NextRequest, { params }: { params: Promise<{ team: string }> }) {
-=======
-async function getHandler(req: NextRequest, { params }: { params: Params }) {
->>>>>>> 0ef93edd
+async function getHandler(req: NextRequest, { params }: { params: Promise<{ team: string }> }) {
   try {
     const searchParams = req.nextUrl.searchParams;
     const { team: id, session_id } = querySchema.parse({
