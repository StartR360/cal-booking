--- conflicted
+++ resolved
@@ -22,13 +22,8 @@
 import { trpc } from "@calcom/trpc/react";
 import { Alert } from "@calcom/ui/components/alert";
 import { Button } from "@calcom/ui/components/button";
-<<<<<<< HEAD
-import { EmailField } from "@calcom/ui/components/form";
-import { PasswordField } from "@calcom/ui/components/form";
+import { EmailField, PasswordField } from "@calcom/ui/components/form";
 import { Icon } from "@calcom/ui/components/icon";
-=======
-import { EmailField, PasswordField } from "@calcom/ui/components/form";
->>>>>>> 6410687f
 
 import type { inferSSRProps } from "@lib/types/inferSSRProps";
 import type { WithNonceProps } from "@lib/withNonce";
