--- conflicted
+++ resolved
@@ -182,36 +182,8 @@
   return userNamesWithBookingCounts;
 };
 
-<<<<<<< HEAD
-type User = Prisma.UserGetPayload<typeof userSelect>;
-
-export default async function handler(req: NextApiRequest, res: NextApiResponse) {
-  const reqBody = req.body as BookingCreateBody;
-  const eventTypeId = reqBody.eventTypeId;
-  const tAttendees = await getTranslation(reqBody.language ?? "en", "common");
-  // @NOTE: should Guest be the same language that attendees?
-  const tGuests = await getTranslation("en", "common");
-  log.debug(`Booking eventType ${eventTypeId} started`);
-
-  const isTimeInPast = (time: string): boolean => {
-    return dayjs(time).isBefore(new Date(), "day");
-  };
-
-  if (isTimeInPast(reqBody.start)) {
-    const error = {
-      errorCode: "BookingDateInPast",
-      message: "Attempting to create a meeting in the past.",
-    };
-
-    log.error(`Booking ${eventTypeId} failed`, error);
-    return res.status(400).json(error);
-  }
-
-  const eventType = await prisma.eventType.findUnique({
-=======
 const getEventTypesFromDB = async (eventTypeId: number) => {
   return await prisma.eventType.findUnique({
->>>>>>> df4a4112
     rejectOnNotFound: true,
     where: {
       id: eventTypeId,
