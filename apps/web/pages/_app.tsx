--- conflicted
+++ resolved
@@ -28,7 +28,6 @@
 function MyApp(props: AppProps) {
   const { Component, pageProps, err, router } = props;
   let pageStatus = "200";
-  const { Theme } = useTheme("light");
 
   if (router.pathname === "/404") {
     pageStatus = "404";
@@ -45,18 +44,12 @@
             <script dangerouslySetInnerHTML={{ __html: `window.CalComPageStatus = '${pageStatus}'` }} />
             <meta name="viewport" content="width=device-width, initial-scale=1, maximum-scale=1" />
           </Head>
-<<<<<<< HEAD
           <ThemeProvider attribute="class">
             {Component.requiresLicense ? (
               <LicenseRequired>
                 <Component {...pageProps} err={err} />
               </LicenseRequired>
             ) : (
-=======
-          <Theme />
-          {Component.requiresLicense ? (
-            <LicenseRequired>
->>>>>>> 43a6e3f5
               <Component {...pageProps} err={err} />
             )}
           </ThemeProvider>
