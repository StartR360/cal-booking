--- conflicted
+++ resolved
@@ -14,13 +14,10 @@
   getDate,
   getGoogleCalendarCredential,
   createBookingScenario,
-<<<<<<< HEAD
   getMockBookingAttendee,
-=======
   createOrganization,
   getOrganizer,
   getScenarioData,
->>>>>>> 00131668
 } from "../utils/bookingScenario/bookingScenario";
 
 vi.mock("@calcom/lib/constants", () => ({
