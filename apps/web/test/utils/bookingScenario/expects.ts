--- conflicted
+++ resolved
@@ -9,10 +9,7 @@
 
 import dayjs from "@calcom/dayjs";
 import { DEFAULT_TIMEZONE_BOOKER } from "@calcom/features/bookings/lib/handleNewBooking/test/lib/getMockRequestDataForBooking";
-<<<<<<< HEAD
-=======
 import { WEBAPP_URL } from "@calcom/lib/constants";
->>>>>>> da50df8a
 import logger from "@calcom/lib/logger";
 import { safeStringify } from "@calcom/lib/safeStringify";
 import { BookingStatus } from "@calcom/prisma/enums";
@@ -42,10 +39,7 @@
    * Checks the main heading of the email - Also referred to as title in code at some places
    */
   heading?: string;
-<<<<<<< HEAD
-=======
   links?: { text: string; href: string }[];
->>>>>>> da50df8a
   /**
    * Checks the sub heading of the email - Also referred to as subTitle in code
    */
@@ -121,13 +115,10 @@
       heading: emailDom.querySelector('[data-testid="heading"]')?.innerText,
       subHeading: emailDom.querySelector('[data-testid="subHeading"]')?.innerText,
       when: emailDom.querySelector('[data-testid="when"]')?.innerText,
-<<<<<<< HEAD
-=======
       links: emailDom.querySelectorAll("a[href]").map((link) => ({
         text: link.innerText,
         href: link.getAttribute("href"),
       })),
->>>>>>> da50df8a
     };
 
     const expectedEmailContent = getExpectedEmailContent(expectedEmail);
@@ -230,10 +221,7 @@
         heading: expectedEmail.heading,
         subHeading: expectedEmail.subHeading,
         when: when ? (expectedEmail.ics?.recurrence ? `starting ${when}` : `${when}`) : undefined,
-<<<<<<< HEAD
-=======
         links: expect.arrayContaining(expectedEmail.links || []),
->>>>>>> da50df8a
       };
       // Remove undefined props so that they aren't matched, they are intentionally left undefined because we don't want to match them
       Object.keys(expectedEmailContent).filter((key) => {
@@ -341,10 +329,7 @@
   iCalUID,
   recurrence,
   bookingTimeRange,
-<<<<<<< HEAD
-=======
   booking,
->>>>>>> da50df8a
 }: {
   emails: Fixtures["emails"];
   organizer: { email: string; name: string; timeZone: string };
@@ -353,13 +338,9 @@
   otherTeamMembers?: { email: string; name: string; timeZone?: string }[];
   iCalUID: string;
   recurrence?: Recurrence;
-<<<<<<< HEAD
-  bookingTimeRange?: { start: Date; end: Date };
-=======
   eventDomain?: string;
   bookingTimeRange?: { start: Date; end: Date };
   booking: { uid: string; urlOrigin?: string };
->>>>>>> da50df8a
 }) {
   const bookingUrlOrigin = booking.urlOrigin || WEBAPP_URL;
   expect(emails).toHaveEmail(
@@ -367,8 +348,6 @@
       titleTag: "confirmed_event_type_subject",
       heading: recurrence ? "new_event_scheduled_recurring" : "new_event_scheduled",
       subHeading: "",
-<<<<<<< HEAD
-=======
       links: [
         {
           href: `${bookingUrlOrigin}/reschedule/${booking.uid}`,
@@ -379,7 +358,6 @@
           text: "cancel",
         },
       ],
->>>>>>> da50df8a
       ...(bookingTimeRange
         ? {
             bookingTimeRange: {
