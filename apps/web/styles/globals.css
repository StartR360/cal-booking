--- conflicted
+++ resolved
@@ -217,11 +217,7 @@
 }
 
 .react-multi-email > [type="text"] {
-<<<<<<< HEAD
   @apply focus:border-brand block w-full rounded-[2px] border-gray-300 shadow-sm focus:ring-black dark:border-gray-900 dark:bg-gray-700 dark:text-white sm:text-sm;
-=======
-  @apply block w-full rounded-md border-gray-300 shadow-sm dark:border-gray-900 dark:bg-gray-700 dark:text-white sm:text-sm;
->>>>>>> d1b063d5
 }
 
 .react-multi-email [data-tag] {
