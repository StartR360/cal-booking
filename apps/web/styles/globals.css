--- conflicted
+++ resolved
@@ -369,7 +369,6 @@
   border-color: var(--brand-color);
 }
 
-<<<<<<< HEAD
 @layer components {
   .scroll-bar {
     scrollbar-width: thin;
@@ -378,10 +377,6 @@
   .dark .scroll-bar {
     scrollbar-color: var(--cal-text-subtle) transparent;
   }
-=======
-@utility scroll-bar {
-  @apply scrollbar-thin scrollbar-thumb-rounded-md dark:scrollbar-thumb-darkgray-300 scrollbar-thumb-gray-300 scrollbar-track-transparent;
->>>>>>> ca6ce5f5
 }
 
 /* TODO: avoid global specific css */
@@ -389,10 +384,17 @@
   transform: translateX(16px);
 } */
 
-@utility slider {
-  @apply relative flex h-4 w-40 select-none items-center;
-
-<<<<<<< HEAD
+@layer components {
+  /* slider */
+  .slider {
+    position: relative;
+    display: flex;
+    height: 1rem;
+    width: 10rem;
+    user-select: none;
+    align-items: center;
+  }
+
   .slider > .slider-track {
     position: relative;
     height: 0.25rem;
@@ -422,25 +424,9 @@
 
   .slider .slider-thumb:hover {
     background-color: var(--cal-text-subtle);
-=======
-  & > .slider-track {
-    @apply relative h-1 flex-grow rounded-md bg-gray-400;
-  }
-
-  & .slider-range {
-    @apply absolute h-full rounded-full bg-gray-700;
-  }
-
-  & .slider-thumb {
-    @apply block h-3 w-3 cursor-pointer rounded-full bg-gray-700 transition-all;
-  }
-
-  & .slider-thumb:hover {
-    @apply bg-gray-600;
->>>>>>> ca6ce5f5
-  }
-
-  & .slider-thumb:focus {
+  }
+
+  .slider .slider-thumb:focus {
     box-shadow: 0 0 0 4px rgba(0, 0, 0, 0.2);
   }
 }
@@ -657,16 +643,11 @@
 
 .react-tel-input .country-list .country:hover,
 .react-tel-input .country-list .country.highlight {
-<<<<<<< HEAD
   background-color: var(--cal-bg-subtle) !important;
-=======
-  @apply !bg-emphasis;
->>>>>>> ca6ce5f5
 }
 
 .react-tel-input .flag-dropdown .selected-flag,
 .react-tel-input .flag-dropdown.open .selected-flag {
-<<<<<<< HEAD
   background-color: var(--cal-bg) !important;
 }
 
@@ -676,17 +657,10 @@
   border-top-width: 0 !important;
   border-bottom-width: 0 !important;
   border-left-width: 0 !important;
-=======
-  @apply !bg-default;
-}
-
-.react-tel-input .flag-dropdown {
-  @apply !border-r-default left-0.5 !border-y-0 !border-l-0;
->>>>>>> ca6ce5f5
 }
 
 .intercom-lightweight-app {
-  @apply z-40 !important;
+  z-index: 40 !important;
 }
 
 [data-radix-popper-content-wrapper] {
