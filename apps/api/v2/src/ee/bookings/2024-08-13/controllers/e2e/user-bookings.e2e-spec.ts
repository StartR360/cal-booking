--- conflicted
+++ resolved
@@ -14,10 +14,6 @@
 import { INestApplication } from "@nestjs/common";
 import { NestExpressApplication } from "@nestjs/platform-express";
 import { Test } from "@nestjs/testing";
-<<<<<<< HEAD
-=======
-import { EventType, User, Workflow } from "@prisma/client";
->>>>>>> d411e70e
 import { advanceTo, clear } from "jest-date-mock";
 import * as request from "supertest";
 import { BookingsRepositoryFixture } from "test/fixtures/repository/bookings.repository.fixture";
@@ -54,8 +50,7 @@
   MarkAbsentBookingInput_2024_08_13,
 } from "@calcom/platform-types";
 import { CancelBookingInput_2024_08_13 } from "@calcom/platform-types";
-import { EventType, User } from "@calcom/prisma/client";
-import { Booking, PlatformOAuthClient, Team } from "@calcom/prisma/client";
+import { EventType, User, Workflow, Booking, PlatformOAuthClient, Team } from "@calcom/prisma/client";
 
 describe("Bookings Endpoints 2024-08-13", () => {
   describe("User bookings", () => {
