--- conflicted
+++ resolved
@@ -396,26 +396,7 @@
     };
   }
 
-<<<<<<< HEAD
-  @Patch("/:bookingUid")
-  @HttpCode(HttpStatus.OK)
-  @Permissions([BOOKING_WRITE])
-  @UseGuards(ApiAuthGuard, BookingUidGuard)
-  @ApiHeader(API_KEY_OR_ACCESS_TOKEN_HEADER)
-  @ApiOperation({
-    summary: "Update a booking",
-    description: "Update an already existing booking",
-  })
-  async updateBooking(
-    @Param("bookingUid") bookingUid: string,
-    @Body() body: UpdateBookingInput_2024_08_13
-  ): Promise<GetBookingOutput_2024_08_13> {
-    const updatedBooking = await this.bookingsService.updateBooking(bookingUid, body);
-
-    return {
-      status: SUCCESS_STATUS,
-      data: updatedBooking,
-=======
+  
   @Get("/:bookingUid/references")
   @PlatformPlan("SCALE")
   @UseGuards(ApiAuthGuard, BookingUidGuard)
@@ -439,7 +420,6 @@
     return {
       status: SUCCESS_STATUS,
       data: bookingReferences,
->>>>>>> 2ce25f54
     };
   }
 }